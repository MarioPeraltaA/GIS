"""Parse *.shp attributes.

This program translates and adapts a given format of
certain kind of shape file attribute's name into a
standard notation requires for QGIS based on the manual
of "QGIS2OPENDSS" plug-in.

   Mario Roberto Peralta A.
   Universidad de Costa Rica (UCR)

Electric Power & Energy Research Laboratory (EPERLab).

"""
import pandas as pd
import geopandas as gpd
from shapely.geometry import Point, LineString
import numpy as np


class CKTdata:
    """Retrieve circuit data.

    Class that contains all of the objects (devices) of the circuit
    and its data regarding the sheets of the *.xlsx file whose
    attributes come in Naplan notation.
    """
    def __init__(self):
        self._buses = {}
        self._lines = {}
        self._AsymTx = {}
        self._Tx = {}
        self._loads = {}
        self._fuses = {}
        self._regulators = {}
        self._ders = {}
        self._reclosers = {}
        self._publicLights = {}

    def call_data(self, path: str) -> None:
        # Read data
        df = pd.read_excel(path,
                           sheet_name=None)
        # List of all sheets
        sheets = list(df.keys())

        # Set data regarding the sheet
        for sheet in df.keys():
            # Buses
            if sheet == sheets[0]:
                for c in df[sheet].columns:
                    values = [v for v in df[sheet][c]]
                    # Update attribute
                    self._buses[c] = values
            # Lines
            elif sheet == sheets[1]:
                for c in df[sheet].columns:
                    values = [v for v in df[sheet][c]]
                    # Update attribute
                    self._lines[c] = values
            # Asymetrical Transformer
            elif sheet == sheets[2]:
                for c in df[sheet].columns:
                    values = [v for v in df[sheet][c]]
                    # Update attribute
                    self._AsymTx[c] = values
            # Transformer
            elif sheet == sheets[3]:
                for c in df[sheet].columns:
                    values = [v for v in df[sheet][c]]
                    # Update attribute
                    self._Tx[c] = values
            # Loads
            elif sheet == sheets[4]:
                for c in df[sheet].columns:
                    values = [v for v in df[sheet][c]]
                    # Update attribute
                    self._loads[c] = values
            # Fuses
            elif sheet == sheets[5]:
                for c in df[sheet].columns:
                    values = [v for v in df[sheet][c]]
                    # Update attribute
                    self._fuses[c] = values
            # Regulators
            elif sheet == sheets[6]:
                for c in df[sheet].columns:
                    values = [v for v in df[sheet][c]]
                    # Update attribute
                    self._regulators[c] = values
            # DER's
            elif sheet == sheets[7]:
                for c in df[sheet].columns:
                    values = [v for v in df[sheet][c]]
                    # Update attribute
                    self._ders[c] = values
            # Reclosers
            elif sheet == sheets[8]:
                for c in df[sheet].columns:
                    values = [v for v in df[sheet][c]]
                    # Update attribute
                    self._reclosers[c] = values
            # PublicLights
            elif sheet == sheets[9]:
                for c in df[sheet].columns:
                    values = [v for v in df[sheet][c]]
                    # Update attribute
                    self._publicLights[c] = values


class Line():
    def __init__(self) -> None:
        """Line object.

        Kind of lines:
        - Líneas de MT subterráneas: "underG_MVline"
        - Líneas de MT aéreas: "overH_MVline"
        - Líneas de BT subterráneas: "underG_LVline"
        - Líneas de BT aéreas: "overH_LVline"
        - Conductores de acometidas: "service_LVline"

        New values:
            NEUT(PHASE/INSUL)MAT:
                - AL: Aluminum
                - SCU: Solid Copper
                - BCU: Bundle Copper
                - None: No data
            NEUT(PHASE)SIZ:
                - None: No data
            INSULVOLT:
                *String* datatype, usually for underground conductors
                in case of Over Head LV line is converted to (kV) as follow:
                - 0.6: 600 V
                - 1.0: 1000 V
                - 2.0: 2000 V
                - None: No data
            INSULMAT:
                - RHH: RHH/RHW-2/USE-2
                In case of Over Head MV/LV:
                - BARE: No insulated
                - COVER: Half-insulated
                - INSUL: Insulated
            LINEGEO:
                *String* datatype. For overhead MV lines if
                it starts with "Y" or "N" (meaning with LV Cable beneath
                the MV conductor or not) then will be followed by
                a geometry SIRDE code and finally information about the
                Guard Conductor (material & size). Such attribute has will
                have the next format:

                    <LVC>_<SIRDEcodeID>_<GUARDMAT>_<GUARDSIZ>

                - Y_2.1B_None_None: Flag style three-phase with neutral
                                    conductor ("2.1B") with LV
                                    cable beneath ("Y") but
                                    no information about
                                    guard conductor at all.
                - Y_2.1_AAAC_123.3: Horizontal three-phase with
                                    neutral conductor ("2.1")
                                    with LV cable beneath ("Y") and
                                    guard conductor whose material
                                    is: "AAAC" and size "123.3".
                - N_3_None_1/0: Horizontal with no neutral three-phase ("3")
                                with No LV cable beneath ("N")
                                whose guard conductor's size is 1/0 but the is
                                not information about its material.
                In case of underground MV kind of line, only the SIRDEcodeID
                will be taken in this attribute.
            TYPE:
                For Over Head LV
                - LVC: Low Voltage Cable (Three Wire cable)
                - CC: Concentric Cable
                - SLC: Street Lighting Cable
                Other
                - PLC: Public Lighting Conductor
                - SPH: Single-Phase
                - BPH: Split-Phase
                - TPH: Three-Phase

            LibraryName:
                Mandatory new string type attribute for ICE circuits with
                the following notation:

                    <LC(LG)>::<LibraryType>

                Where "LC" stands for "LineCode" and "LG" to
                "LineGeometry" depending on the electric model
                of the line defined in the `*.dss` library.

        1. Note: Optional attributes: "geometry" is not explicitly
                 mencioned in the manual of "QGIS2OPENDSS" plug-in.
                 It is the spatial points the line pass through.
                 "ICEobjectID" works as an extra unique label
                 for all circuit objects.
        2. Note: "Conductor" for HV/MV line & "Cable" for LV line.
        3. Note: *RHH* is also used for TYPE of underground LV lines.
        4. Note: *BARE* is now also used for INSULMAT not only for
                 TYPE attribute in second network anymore.
        5. Note: "None" = {
                    "NE": "No Existe",
                    "NT": "No tiene",
                    "UNK": "Desconocido",
                    "NA": "No aplica"
                }
        """
        # "*" symbol stands for mandator attribute
        self._ICEobjID = []   # New (*)
        self._LibName = []    # New (*)
        self._NEUTMAT = []       # *
        self._NEUTSIZ = []       # *
        self._PHASEMAT = []      # *
        self._PHASESIZ = []      # *
        self._INSULVOLT = []     # * (UG MVline)
        self._PHASEDESIG = []    # * (UG & OH MVline)
        self._INSULMAT = []      # * (UG's)
        self._NOMVOLT = []       # *
        self._SHIELDING = []     # * (UG MVline)
        self._INSULEV = []
        self._NEUTPER = []
        self._LINEGEO = []       # * (OH MVline)
        self._TYPE = []          # * (OH & serv LVline)
        self._LENGTH = []
        self._LENUNIT = []
        self._X1 = []
        self._Y1 = []
        self._X2 = []
        self._Y2 = []


class UG_MVline(Line):
    def __init__(self):
        super().__init__()
        self._line_layer = "underG_MVlines"


class OH_MVline(Line):
    def __init__(self):
        super().__init__()
        self._line_layer = "overH_MVlines"


class UG_LVline(Line):
    def __init__(self):
        super().__init__()
        self._line_layer = "underG_LVlines"


class OH_LVline(Line):
    def __init__(self):
        super().__init__()
        self._line_layer = "overH_LVlines"

    def split_overHLVlines(self, service_LV: Line) -> Line:
        """Define services LV lines layers.

        It gets services LV lines layer with empty
        attributes and returns it with its features
        by splitting overhead LV lines in general with
        those ones whose type is "DPX", "TPX" and "QPX"
        and which will be taken as *service* overhead
        LV lines layer. See source method
        :classmethod:`CKT_QGIS.set_attributes_lines`
        for more details.

        """
        oh_lvlayer = self.__dict__
        serviceLayer_data = {}
        servicetype = {"DPX", "TPX", "QPX"}
        serv_i = []

        for i, t in enumerate(oh_lvlayer["_TYPE"]):
            if t in servicetype:
                serv_i.append(i)

        for attr, ft in oh_lvlayer.items():
            if (type(ft) is list) and (len(ft) != 0):
                serv_fts = []
                for i in serv_i:
                    serv_fts.append(ft[i])
                serviceLayer_data[attr] = serv_fts

        # Remove services lines from OH_LVlines layer
        # Sort in reverse to avoid index shifting
        serv_i.sort(reverse=True)
        for attr, ft in oh_lvlayer.items():
            if (type(ft) is list) and (len(ft) != 0):
                for i in serv_i:
                    oh_lvlayer[attr].pop(i)

        # Update attributes for LV secondary lines
        for attr, fts in oh_lvlayer.items():
            setattr(self, attr, fts)
        # Set new attributes for services lines
        for k, v in serviceLayer_data.items():
            setattr(service_LV, k, v)

        return service_LV


class serv_LVline(Line):
    def __init__(self):
        super().__init__()
        self._line_layer = "service_LVlines"


class Bus():
    """Bus object.

    Kind of buses:
    - Barras de MT subterráneas: "underG_MVbus"
    - Barras de MT aéreas: "overH_MVbus"
    - Barras de BT subterráneas: "underG_LVbus"
    - Barras de BT aéreas: "overH_LVbus"

    Buses do not have obligatory attributes and only need to
    identify themselves with their ID, nominal voltage and
    geometry (X1,Y1).

    """
    def __init__(self) -> None:
        self._ICEobjID = []
        self._NOMVOLT = []
        self._X1 = []
        self._Y1 = []


class OH_MVbus(Bus):
    def __init__(self):
        super().__init__()
        self._bus_layer = "overH_MVbuses"


class OH_LVbus(Bus):
    def __init__(self):
        super().__init__()
        self._bus_layer = "overH_LVbuses"


class UG_MVbus(Bus):
    def __init__(self):
        super().__init__()
        self._bus_layer = "underG_MVbuses"


class UG_LVbus(Bus):
    def __init__(self):
        super().__init__()
        self._bus_layer = "underG_LVbuses"


class Transformer():
    """Transformer object.

    Kind of tranformers:

<<<<<<< HEAD
    - Transformadores: "Distribution_transformers"

    - Subestación unidad trifásica: "Subestation_three_phase_transformer"

    - Subestación autotransformador: "Subestation_autotransformer"

    - Subestación sin modelar: "Subestation_without_modeling_transformer"
=======
    - Transformadores:
        "Distribution_transformers"

    - Subestación unidad trifásica:
        "Subestation_three_phase_transformer"

    - Subestación autotransformador:
        "Subestation_autotransformer"

    - Subestación sin modelar:
        "Subestation_without_modeling_transformer"
>>>>>>> 378745c5

    New values:
        SECCONN:
            - OD: Open Delta
<<<<<<< HEAD
    
    1. Note: In case of three phase (ABC) transformer with "SP"
             replace by connection "4D".
    
    2. Note: In case of (AB, BC, AC) phases in Asymetrical transformers
             their PRIMCONN == "OY" and SECCONN == "OD".
    
    3. Note: In case of (A, B, C) phases in Asymetrical 
             transformers their PRIMCONN == "LG" and SECCONN == "SP".
    
    4. Note: There are transformers that do not have  element in the 
             secondary.
=======
            - 4D: Delta four wires

    1. Note: In case of (AB, BC, AC)
             then PRIMCONN = "OY" and SECCONN = "OD".

    2. Note: In case of (A, B, C)
             then PRIMCONN = "LG" and SECCONN = "SP".
>>>>>>> 378745c5

    """
    def __init__(self) -> None:
        self._ICEobjID = []
        self._NODE1 = []
        self._NODE2 = []
        self._SWITCH1 = []
        self._SWITCH2 = []
        self._ISREG = []       # _ISREGULATED
        self._PHASEDESIG = []
        self._PRIMVOLT = []
        self._SECVOLT = []
        self._PRIMCONN = []
        self._SECCONN = []
        self._KVAPHASEA = []
        self._KVAPHASEB = []
        self._KVAPHASEC = []
        self._RATEDKVA = []
        self._TAPSETTING = []
        self._TAPS = []
        self._MV_MV = []      # Label must be MV/MV
        self._HIGHVOLT = []
        self._MEDVOLT = []
        self._LOWVOLT = []
        self._XHL = []
        self._XHT = []
        self._XLT = []
        self._HIGHCONN = []
        self._MEDCONN = []
        self._LOWCONN = []
        self._KVAHIGH = []
        self._KVAMED = []
        self._KVALOW = []
        self._WINDINGS = []
        self._TAPMAX_MI = []    # Label must be TAPMAX/MI
        self._ISC_3P = []
        self._ISC_1P = []
        self._TTYPE = []
        self._X1 = []
        self._Y1 = []


class Distribution_Tx(Transformer):
    def __init__(self):
        super().__init__()
        self._Tx_layer = "Distribution_transformers"


class Subestation_three_phase_unit_Tx(Transformer):
    def __init__(self):
        super().__init__()
        self._Tx_layer = "Subestation_three_phase_transformer"


class Subestation_auto_Tx(Transformer):
    def __init__(self):
        super().__init__()
        self._Tx_layer = "Subestation_autotransformer"


class Subestation_without_modeling_Tx(Transformer):
    def __init__(self):
        super().__init__()
        self._Tx_layer = "Subestation_without_modeling_transformer"


class Load():
    """Load object.

    Kind of loads:

    - Cargas de media tensión: "MV_load"

    - Cargas de baja tensión: "LV_load"

<<<<<<< HEAD
    1. Note: There are loads that are not connected to the secondary
             of the modeled transformer and are assigned with
             ICEobjID in its Node.
=======
    The bool type attribute _ODDLOAD is `True` only
    for those loads right over a transformer; at
    the same time, such loads will be drag 10cm
    in X1 then 10cm in Y1 away from the transformer.
    Hence generate auxiliary lines
    between them is recommended.

    Note: See method
          :classmethod:`CKT_QGIS.add_AuxServLine`
          for more details.
>>>>>>> 378745c5

    """
    def __init__(self):
        self._ICEobjID = []
        self._NODE1 = []
        self._SWITCH1 = []
        self._PHASEDESIG = []
        self._NOMVOLT = []
        self._KWHMONTH = []
        self._PF = []
        self._MODEL = []
        self._CONN = []
        self._CLASS = []
        self._SERVICE = []
        self._AMI = []
        self._ID = []
        self._X1 = []
        self._Y1 = []
        self._ODDLOAD = False


class LV_load(Load):
    def __init__(self):
        super().__init__()
        self._load_layer = "LV_load"


class MV_load(Load):
    def __init__(self):
        super().__init__()
        self._load_layer = "MV_load"


class Fuse():
    """Fuse object.

    Kind of fuses:

<<<<<<< HEAD
    - Fusibles: "Fuses"

    1. Note: There are not notes.
=======
    - Fusibles: "Fuses".
>>>>>>> 378745c5

    """
    def __init__(self):
        self._fuse_layer = "Fuses"
        self._ICEobjID = []
        self._PHASEDESIG = []
        self._ONELEMENT = []
        self._NC = []
        self._CURVE = []
        self._RATED_C = []
        self._X1 = []
        self._Y1 = []


class PV():
    """Missing documentation.

    Here goes the missing description of this class.

    """
    def __init__(self):
        self._PV_layer = "PVs"
        self._ICEobjID = []
        self._NODE1 = []
        self._SWITCH1 = []
        self._TECH = []
        self._KVA = []
        self._CURVE1 = []
        self._CURVE2 = []
        self._X1 = []
        self._Y1 = []


class Recloser():
    """Recloser object.

    Kind of reclosers:

<<<<<<< HEAD
    - Reconectadores: "Reclosers"

    1. Note: There are not notes.
=======
    - Reconectadores: "Reclosers".
>>>>>>> 378745c5

    """
    def __init__(self):
        self._recloser_layer = "Reclosers"
        self._ICEobjID = []
        self._PHASEDESIG = []
        self._NC = []
        self._GRD_D = []
        self._PH_D = []
        self._GRD_F = []
        self._PH_F = []
        self._GRD_I = []
        self._PH_I = []
        self._GRD_TRIP = []
        self._PH_TRIP = []
        self._X1 = []
        self._Y1 = []


class Regulator():
    """Regulator object.

    Kind of regulators:

<<<<<<< HEAD
    - Reguladores: "Regulators"

    1. Note: There are not notes.
=======
    - Reguladores: "Regulators".
>>>>>>> 378745c5

    """
    def __init__(self):
        self._regulator_layer = "Regulators"
        self._ICEobjID = []
        self._NOMVOLT = []
        self._PHASEDESIG = []
        self._KVA = []
        self._VREG = []
        self._PT_RATIO = []
        self._BANDWIDTH = []
        self._TAPS = []
        self._VCAP = []
        self._X1 = []
        self._Y1 = []


class PublicLights():
<<<<<<< HEAD
    """Public lights object:

    Kind of public lights:

    - Alumbrado Público: "Public_Lights"

    1. Note: There are not notes.
    
    """
    def __init__(self):
        self._PublicLights_layer = "Public_Lights"
        self._ICEobjectID = []
=======
    """Public lights object.

    Kind of public lights:

    - Alumbrado Público: "Public_Lights".

    """
    def __init__(self):
        self._PublicLights_layer = "Public_Lights"
        self._ICEobjID = []
>>>>>>> 378745c5
        self._SERVICE = []
        self._KW = []
        self._NOMVOLT = []
        self._ID = []
        self._MODEL = []
        self._X1 = []
        self._Y1 = []


class CKT_QGIS():
    """Result ciruict.

    Circuit layers with all data attributes ready to be converted
    to a shape file *.shp suitable for QGIS.
    Circuit in jSon style:
    lines = {
        "underG_MVline": {
            "NEUTMAT": [val0, val1, val3, ..., valN],
            "NEUTSIZ": [val0, val1, val3, ..., valN],
            "PHASEMAT": [val0, val1, val3, ..., valN],

            ...,

            "Y2": [val0, val1, val3, ..., valN]
        }
        "overH_MVline": {
            "NEUTMAT": [val0, val1, val3, ..., valN],
            "NEUTSIZ": [val0, val1, val3, ..., valN],
            "PHASEMAT": [val0, val1, val3, ..., valN],

            ...,

            "Y2": [val0, val1, val3, ..., valN]
        }
        "underG_LVline": {
            "NEUTMAT": [val0, val1, val3, ..., valN],
            "NEUTSIZ": [val0, val1, val3, ..., valN],
            "PHASEMAT": [val0, val1, val3, ..., valN],

            ...,

            "Y2": [val0, val1, val3, ..., valN]
        }
        "overH_LVline": {
            "NEUTMAT": [val0, val1, val3, ..., valN],
            "NEUTSIZ": [val0, val1, val3, ..., valN],
            "PHASEMAT": [val0, val1, val3, ..., valN],

            ...,

            "Y2": [val0, val1, val3, ..., valN]
        }
        "service_LVline": {
            "NEUTMAT": [val0, val1, val3, ..., valN],
            "NEUTSIZ": [val0, val1, val3, ..., valN],
            "PHASEMAT": [val0, val1, val3, ..., valN],

            ...,

            "Y2": [val0, val1, val3, ..., valN]
        }
    }

    """
    def __init__(self):
        self._buses = {}
        self._lines = {}
        self._transformers = {}
        self._MVloads = {}
        self._LVloads = {}
        self._publicLights = {}
        self._disconnectors = {}
        self._fuses = {}
        self._reclosers = {}
        self._largeScale_DG = {}
        self._smallScale_DG = {}
        self._regulators = {}
        self._capacitors = {}
        self.EVs = {}
        self.EbusesC = {}

    def add_linelayers(self, busesData: dict[list],
                       linesData: dict[list]) -> tuple[Line]:
        """Creats line layers.

        It gets lines data, creat the objects and sets its
        attributes.

        """
        # lineID
        linesID = concat_linecols(linesData)
        # Creat instances
        underG_LVline = UG_LVline()
        underG_MVline = UG_MVline()
        overH_LVline = OH_LVline()
        overH_MVline = OH_MVline()
        service_LVline = serv_LVline()
        # Unpack libraryType
        line_layers = self.set_attributes_lines(
            underG_LVline,
            underG_MVline,
            service_LVline,
            overH_LVline,
            overH_MVline,
            busesData,
            linesID)

        # Update attribute
        for LL in line_layers:
            L = LL._line_layer
            dictAttrs = LL.__dict__
            self._lines[L] = {col.strip("_"): vals for (col, vals)
                              in dictAttrs.items()}

        return (underG_LVline, underG_MVline,
                overH_LVline, overH_MVline, service_LVline)

    def add_AuxServLine(self,
                        service_LV: serv_LVline) -> serv_LVline:
        """Creat auxiliary lines.

        It connects new fiction service overhead LV
        line from a transformer to the "odd" load
        right over it with these typical
        mandatory features:
        typic_ft = {
            "_ICEobjID": [],
            "_LibName": [
                "LC::BT_1/0 AAAC_AAAC_2_3_aux",
                "LC::BT_2 ACSR_ACSR_2_4_aux"
                ],
            "_NEUTMAT": ["AAAC", "ACSR"],
            "_NEUTSIZ": ["2", "2"],
            "_PHASEMAT": ["AAAC", "ACSR"],
            "_PHASESIZ": ["1/0", "2"],
            "_NOMVOLT": [, ],
            "_TYPE": ["TPX", "QPX"],
            "_X1": [],
            "_Y1": [],
            "_X2": [],
            "_Y2": [],
            "_LENGTH: []"
        }
        Blank lists will be taken with regard to
        transformer and odd-load objects.

        Note: While unit of _LENGTH is km unit of X1, Y1
        X2 and Y2 is meter and it must be i bit bigger than
        the tolerance in DN-Corrector plug-in.

        """
        loadsdata = self._LVloads["LV_load"]
        txsdata = self._transformers["Distribution_transformers"]
        # Retrieve oddloads ID
        oddloadsID = [oddL.strip("_T") for oddL
                      in loadsdata["ICEobjID"] if "_T" in oddL]
        # Typical features
        for oddLID in oddloadsID:
            i = txsdata["ICEobjID"].index(oddLID)
            j = loadsdata["ICEobjID"].index(f"{oddLID}_T")
            x1 = txsdata["X1"][i]
            y1 = txsdata["Y1"][i]
            x2 = loadsdata["X1"][j]
            y2 = loadsdata["Y1"][j]
            # _LENGTH to km
            aux_len = np.sqrt((x2-x1)**2 + (y2-y1)**2) * 1e-3
            # _NOMVOLT
            nom_volt = loadsdata["NOMVOLT"][j]
            # Add feature
            service_LV._ICEobjID.append(oddLID)
            service_LV._X1.append(x1)
            service_LV._Y1.append(y1)
            service_LV._X2.append(x2)
            service_LV._Y2.append(y2)
            service_LV._LENGTH.append(aux_len)
            service_LV._NOMVOLT.append(nom_volt)
            # QPX type
            if (loadsdata["SERVICE"][j] in {123, "ABC", "RST"}):
                service_LV._LibName.append("LC::BT_2 ACSR_ACSR_2_4_aux")
                service_LV._NEUTMAT.append("ACSR")
                service_LV._NEUTSIZ.append("2")
                service_LV._PHASEMAT.append("ACSR")
                service_LV._PHASESIZ.append("2")
                service_LV._TYPE.append("QPX")
            # TPX type
            else:
                service_LV._LibName.append("LC::BT_1/0 AAAC_AAAC_2_3_aux")
                service_LV._NEUTMAT.append("AAAC")
                service_LV._NEUTSIZ.append("2")
                service_LV._PHASEMAT.append("AAAC")
                service_LV._PHASESIZ.append("1/0")
                service_LV._TYPE.append("TPX")

        return service_LV

    def add_buslayers(self,
                      busesData: dict[list]) -> tuple[Bus]:
        """Create bus layers.

        It gets buses data, create the objects and sets its
        attributes.

        """
        # BusID
        busID = concat_buscols(busesData)
        # Create instances
        underG_LVbus = UG_LVbus()
        underG_MVbus = UG_MVbus()
        overH_LVbus = OH_LVbus()
        overH_MVbus = OH_MVbus()

        # Unpack
        bus_layers = self.set_attributes_buses(
            underG_LVbus=underG_LVbus,
            underG_MVbus=underG_MVbus,
            overH_LVbus=overH_LVbus,
            overH_MVbus=overH_MVbus,
            busID=busID)

        # Update attribute
        for BL in bus_layers:
            B = BL._bus_layer
            dictAttrs = BL.__dict__
            self._buses[B] = {col.strip("_"): vals for (col, vals)
                              in dictAttrs.items()}

        return (underG_LVbus, underG_MVbus,
                overH_LVbus, overH_MVbus)

    def add_txlayers(self,
                     AsymTxData: dict[list],
                     TxData: dict[list]) -> tuple[Transformer]:
        """Create transformer layers.

        It gets transformer data, create the objects and sets its
        attributes.

        To store the layers of transformers was necessary change
        the name of the attributes MV_MV and TAPMAX_MI to
        MV/MV and TAPMAX/MI according to the manual.

        """
        # Number of Trafo2WindingAsym elements in sheet
        # from Neplan circuit.
        N_asymTXs = len(list(AsymTxData.values())[0])
        # Make a single sheet of transformers weather asym or not
        # by concatenating Trafo2Winding at the end.
        for k, v in TxData.items():
            AsymTxData[k] += v

        # TransformerID
        txID = concat_Txcols(AsymTxData)
        # Create instances
        Distribution_transformers = Distribution_Tx()
        Sub_three_phase_unit_Tx = Subestation_three_phase_unit_Tx()
        Sub_autoTx = Subestation_auto_Tx()
        Sub_without_modeling_Tx = Subestation_without_modeling_Tx()

        transformer_layers = self.set_attributes_tx(
            Distribution_transformers=Distribution_transformers,
            Sub_three_phase_unit_Tx=Sub_three_phase_unit_Tx,
            Sub_autoTx=Sub_autoTx,
            Sub_without_modeling_Tx=Sub_without_modeling_Tx,
            txID=txID,
            n_asymTxs=N_asymTXs
        )

        for TL in transformer_layers:
            T = TL._Tx_layer
            dictAttrs = TL.__dict__

            # Dictionay of modified attributes
            dictAttrsTx = {}
            for (col, vals) in dictAttrs.items():
                col = col.strip("_")
                if "MV_MV" in col:
                    col = col.replace("_", "/")
                    dictAttrsTx[col] = vals
                elif "TAPMAX_MI" in col:
                    col = col.replace("_", "/")
                    dictAttrsTx[col] = vals
                else:
                    dictAttrsTx[col] = vals

            self._transformers[T] = dictAttrsTx

        return (Distribution_transformers,
                Sub_three_phase_unit_Tx,
                Sub_autoTx,
                Sub_without_modeling_Tx)

    def add_load_layers(self,
                        loadsData: dict[list]) -> tuple[Load]:
        """Missing documentation.

        Here goes the missing description of this method.

        """
        # Rows
        loadID = concat_loadcols(loadsData)
        # Create instances
        LVload = LV_load()
        MVload = MV_load()

        load_layers = self.set_attributes_loads(
            LVload=LVload,
            MVload=MVload,
            loadID=loadID)

        for LL in load_layers:
            L = LL._load_layer
            if L == "LV_load":
                dictAttrs = LL.__dict__
                self._LVloads[L] = {col.strip("_"): vals for (col, vals)
                                    in dictAttrs.items()}
            else:
                dictAttrs = LL.__dict__
                self._MVloads[L] = {col.strip("_"): vals for (col, vals)
                                    in dictAttrs.items()}

        return (LVload, MVload)

    def add_fuse_layer(self, fuseData: dict[list]) -> Fuse:
        """Missing documentation.

        Here goes the missing description of this method.

        """
        # Concat columns
        fuseID = concat_fusecols(fuseData)
        # Create instance
        fuse = Fuse()

        fuse_layer = self.set_attributes_fuse(fuse=fuse,
                                              fuseID=fuseID)
        F = fuse_layer._fuse_layer
        dictAttrs = fuse_layer.__dict__
        self._fuses[F] = {col.strip("_"): vals
                          for (col, vals) in dictAttrs.items()}

        return (fuse)

    def add_PV_layer(self,
                     busesData: dict[list],
                     pvData: dict[list]) -> PV:
        """Missing documentation.

        Here goes the missing description of this method.

        """
        # Concat columns
        pvID = concat_PVcols(pvData)
        # Create instance
        pv = PV()
        pv_layer = self.set_attributes_PV(
            pv=pv,
            pvID=pvID,
            busesData=busesData)

        PVL = pv_layer._PV_layer
        dictAttrs = pv_layer.__dict__
        self._smallScale_DG[PVL] = {col.strip("_"): vals
                                    for (col, vals) in dictAttrs.items()}

        return pv

    def add_recloser_layer(self,
                           recloserData: dict[list]) -> Recloser:
        """Missing documentation.

        Here goes the missing description of this method.

        """
        # Concat recloserData rows
        recloserID = concat_reclosercols(recloserData)
        # Create instance
        recloser = Recloser()
        recloser_layer = self.set_attributes_recloser(recloser=recloser,
                                                      recloserID=recloserID)

        R = recloser_layer._recloser_layer
        dictAttrs = recloser_layer.__dict__
        self._reclosers[R] = {cols.lstrip("_"): vals
                              for (cols, vals) in dictAttrs.items()}

        return recloser

    def add_regulator_layer(self,
                            regulatorData) -> Regulator:
        """Layer of regularos.

        It creats regulators layers attributes suitable to
        be converted to shapefiles.

        """
        # Concat columns
        regulatorID = concat_regulatorcols(regulatorData)
        # Create instance
        regulator = Regulator()
        regulator_layer = self.set_attributes_regulator(
            regulatorID=regulatorID,
            regulator=regulator)

        R = regulator_layer._regulator_layer
        dictAttrs = regulator_layer.__dict__
        self._regulators[R] = {cols.lstrip("_"): vals
                               for (cols, vals) in dictAttrs.items()}

        return regulator

    def add_PublicLights_layer(self,
                               publicLightsData: dict) -> PublicLights:
        """Missing documentation.

        Missing description of this method.

        """

        # Concatenate columns
        publicLightsID = concat_publicLightscols(
            publicLightsData=publicLightsData)

        # Create instance
        public_lights = PublicLights()

        public_lights_layer = self.set_attributes_publicLights(
            public_lights=public_lights,
            publicLightsID=publicLightsID)

        PL = public_lights_layer._PublicLights_layer
        dictAttrs = public_lights_layer.__dict__
        self._publicLights[PL] = {cols.strip("_"): vals
                                  for cols, vals in dictAttrs.items()}

        return public_lights

    def set_attributes_lines(self,
                             underG_LVline: Line,
                             underG_MVline: Line,
                             service_LVline: Line,
                             overH_LVline: Line,
                             overH_MVline: Line,
                             busesData: dict[list],
                             linesID: list[str]) -> tuple[Line]:
        """Unpack the data of line layers.

        It gets some SIRDE code "subtipos" and gives them all
        another Manual format name depending on the zone
        voltage level. Finally it separates overhead LV lines from
        service lines.
        Note: For Underground MV line next attributes are taking
        as typical values:
        _SHIELDING: "CN"
        _NEUTMAT: "CU"
        _NEUTSIZ: "1/0"
        _INSULEV: String type. "100" For a insulated level of 100%.
                  This is a default value of for systems
                  with grounded neutral.
        Note: For Underground LV line next attributes are taking
        as typical values:
        _NEUTMAT: "CU".

        """
        # _TYPE
        oh_lvline = {
            "1": "LVC",
            "2": "DPX",
            "3": "TPX",
            "4": "QPX",
            "5": "CC",
            "6": "SLC"
        }

        for row in linesID:
            # ["Node1", "Node2", "Name", "LibraryType", "Length", "Un"]
            cols = row.split("&")
            # LibraryType -> LibraryName
            lineName = cols[3].replace(" ", "").strip()
            originalLib = cols[3]
            # Replace label
            Ltype = set_Label(originalLib)
            line = Ltype.split()
            # Underground
            if "SUB" in line[0]:
                # LV
                if "BT" in line[0]:
                    for n, ft in enumerate(line):
                        # _PHASEDESIG
                        if n == 0:
                            attrs = ft.split("_")
                            ph = attrs[2][:-1]
                            phcode = get_PHASEDESIG(ph)
                            underG_LVline._PHASEDESIG.append(phcode)
                        # _PHASESIZ
                        elif n == 1:
                            attr = ft.strip("_")
                            underG_LVline._PHASESIZ.append(attr)
                        # _PHASEMAT
                        elif n == 2:
                            attr = ft.strip()
                            underG_LVline._PHASEMAT.append(attr)
                        # [_INSULMAT, _NEUTSIZ]
                        elif n == 3:
                            attrs = ft.split("_")
                            underG_LVline._INSULMAT.append(attrs[0])
                            underG_LVline._NEUTSIZ.append(attrs[1])
                    # _LibName: LineCode (LC)
                    underG_LVline._LibName.append(f"LC::{lineName}")
                    # _NEUTMAT: *Typical Value*
                    underG_LVline._NEUTMAT.append("CU")
                    # _NOMVOLT
                    nomV = float(cols[5].strip())
                    codenomV = get_NOMVOLT(nomV)
                    underG_LVline._NOMVOLT.append(codenomV)
                    # _X1, _Y1, _X2, _Y2
                    from_bus = cols[0]
                    to_bus = cols[1]
                    (X1, Y1) = loc_buscoord(from_bus, busesData)
                    (X2, Y2) = loc_buscoord(to_bus, busesData)
                    underG_LVline._X1.append(X1)
                    underG_LVline._Y1.append(Y1)
                    underG_LVline._X2.append(X2)
                    underG_LVline._Y2.append(Y2)
                    # _ICEobjID
                    nameID = cols[2]
                    underG_LVline._ICEobjID.append(nameID)
                    # _LENGTH
                    length = float(cols[4].strip())
                    underG_LVline._LENGTH.append(length)

                # MV
                else:
                    for n, ft in enumerate(line):
                        # _PHASEDESIG
                        if n == 0:
                            attrs = ft.split("_")
                            ph = attrs[2][:-1]
                            phcode = get_PHASEDESIG(ph)
                            underG_MVline._PHASEDESIG.append(phcode)
                        # _PHASESIZ
                        elif n == 1:
                            attr = ft.strip("_")
                            underG_MVline._PHASESIZ.append(attr)
                        # _PHASEMAT
                        elif n == 2:
                            attr = ft.strip()
                            underG_MVline._PHASEMAT.append(attr)
                        # [_INSULMAT, _NEUTPER, _LINEGEO, _INSULVOLT]
                        elif n == 3:
                            attrs = ft.split("_")
                            underG_MVline._INSULMAT.append(attrs[0])
                            underG_MVline._NEUTPER.append(attrs[1])
                            underG_MVline._LINEGEO.append(attrs[2])
                    # _LibName: LineCode (LC)
                    underG_MVline._LibName.append(f"LC::{lineName}")
                    # _NEUTMAT: *Typical Value*
                    underG_MVline._NEUTMAT.append("CU")
                    # _NEUTSIZ: *Typical Value*
                    underG_MVline._NEUTSIZ.append("1/0")
                    # _SHIELDING: *Typical Value*
                    underG_MVline._SHIELDING.append("CN")
                    # _NOMVOLT
                    nomV = float(cols[5].strip())
                    codenomV = get_NOMVOLT(nomV)
                    underG_MVline._NOMVOLT.append(codenomV)
                    # _INSULVOLT
                    insulV = get_INSULVOLT(nomV)
                    underG_MVline._INSULVOLT.append(insulV)
                    # _X1, _Y1, _X2, _Y2
                    from_bus = cols[0]
                    to_bus = cols[1]
                    (X1, Y1) = loc_buscoord(from_bus, busesData)
                    (X2, Y2) = loc_buscoord(to_bus, busesData)
                    underG_MVline._X1.append(X1)
                    underG_MVline._Y1.append(Y1)
                    underG_MVline._X2.append(X2)
                    underG_MVline._Y2.append(Y2)
                    # _ICEobjID
                    nameID = cols[2]
                    underG_MVline._ICEobjID.append(nameID)
                    # _LENGTH
                    length = float(cols[4].strip())
                    underG_MVline._LENGTH.append(length)

            # Overhead
            else:
                # LV
                if "BT" in line[0]:
                    for n, ft in enumerate(line):
                        # _PHASESIZ[1]
                        if n == 0:
                            attrs = ft.split("_")
                            overH_LVline._PHASESIZ.append(attrs[1])
                        # [_PHASEMAT, _NEUTMAT, _NEUTSIZ, _TYPE]
                        elif n == 1:
                            attrs = ft.split("_")
                            # Set _TYPE
                            for (k, v) in oh_lvline.items():
                                attrs[-1] = attrs[-1].replace(k, v)
                            # Update attributes
                            overH_LVline._PHASEMAT.append(attrs[0])
                            overH_LVline._NEUTMAT.append(attrs[1])
                            overH_LVline._NEUTSIZ.append(attrs[2])
                            overH_LVline._TYPE.append(attrs[3])
                    # _LibName: LineCode (LC)
                    overH_LVline._LibName.append(f"LC::{lineName}")
                    # _NOMVOLT
                    nomV = float(cols[5].strip())
                    codenomV = get_NOMVOLT(nomV)
                    overH_LVline._NOMVOLT.append(codenomV)
                    # _X1, _Y1, _X2, _Y2
                    from_bus = cols[0]
                    to_bus = cols[1]
                    (X1, Y1) = loc_buscoord(from_bus, busesData)
                    (X2, Y2) = loc_buscoord(to_bus, busesData)
                    overH_LVline._X1.append(X1)
                    overH_LVline._Y1.append(Y1)
                    overH_LVline._X2.append(X2)
                    overH_LVline._Y2.append(Y2)
                    # _ICEobjID
                    nameID = cols[2]
                    overH_LVline._ICEobjID.append(nameID)
                    # _LENGTH
                    length = float(cols[4].strip())
                    overH_LVline._LENGTH.append(length)
                # MV
                else:
                    for n, ft in enumerate(line):
                        # _PHASEDESIG
                        if n == 0:
                            attrs = ft.split("_")
                            ph = attrs[1][:-1]
                            phcode = get_PHASEDESIG(ph)
                            overH_MVline._PHASEDESIG.append(phcode)
                        # _PHASESIZ
                        elif n == 1:
                            attr = ft.strip()
                            overH_MVline._PHASESIZ.append(attr)
                        # [_PHASEMAT, _NEUTMAT, _NEUTSIZ,
                        # GUARDMAT, GUARDSIZ, SIRDEcodeID, LVC]
                        elif n == 2:
                            attrs = ft.split("_")
                            overH_MVline._PHASEMAT.append(attrs[0])
                            overH_MVline._NEUTMAT.append(attrs[1])
                            overH_MVline._NEUTSIZ.append(attrs[2])
                            # _LINEGEO
                            geo_format = f"{attrs[6]}_{attrs[5]}" \
                                         f"_{attrs[4]}_{attrs[3]}"
                            overH_MVline._LINEGEO.append(geo_format)
                    # _LibName: LineCode (LC)
                    overH_MVline._LibName.append(f"LC::{lineName}")
                    # _NOMVOLT
                    nomV = float(cols[5].strip())
                    codenomV = get_NOMVOLT(nomV)
                    overH_MVline._NOMVOLT.append(codenomV)
                    # _X1, _Y1, _X2, _Y2
                    from_bus = cols[0]
                    to_bus = cols[1]
                    (X1, Y1) = loc_buscoord(from_bus, busesData)
                    (X2, Y2) = loc_buscoord(to_bus, busesData)
                    overH_MVline._X1.append(X1)
                    overH_MVline._Y1.append(Y1)
                    overH_MVline._X2.append(X2)
                    overH_MVline._Y2.append(Y2)
                    # _ICEobjID
                    nameID = cols[2]
                    overH_MVline._ICEobjID.append(nameID)
                    # _LENGTH
                    length = float(cols[4].strip())
                    overH_MVline._LENGTH.append(length)

        # Switch _layer_type attribute for those
        # Services lines within overH_LVline layer
        service_LVline = overH_LVline.split_overHLVlines(
            service_LV=service_LVline)

        # Add Aux. LV service lines
        if not self.loadTx_matcher():
            print("No able to creat aux. service lines")
        else:
            service_LVline = self.add_AuxServLine(
                service_LV=service_LVline)

        return (underG_LVline, underG_MVline, service_LVline,
                overH_LVline, overH_MVline)

    def set_attributes_buses(self,
                             underG_LVbus: Bus,
                             underG_MVbus: Bus,
                             overH_LVbus: Bus,
                             overH_MVbus: Bus,
                             busID: list[str]) -> tuple[Bus]:
        """Unpack the data of bus layers.

        Optional layer requested for ICE.

        """
        for row in busID:
            # ["Name", "Un", "CoordX1", "CoordY1"]
            cols = row.split("&")
            bus = cols[0]
            # Overhead layers
            if "AREA" in bus:
                # MV buses
                if "MT" in bus:
                    overH_MVbus._ICEobjID.append(bus)
                    # _NOMVOLT
                    nomV = float(cols[1].strip())
                    codenomV = get_NOMVOLT(nomV)
                    overH_MVbus._NOMVOLT.append(codenomV)
                    # _X1, _Y1
                    X1 = float(cols[2])
                    Y1 = float(cols[3])
                    overH_MVbus._X1.append(X1)
                    overH_MVbus._Y1.append(Y1)
                # LV buses
                else:
                    overH_LVbus._ICEobjID.append(bus)
                    # _NOMVOLT
                    nomV = float(cols[1].strip())
                    codenomV = get_NOMVOLT(nomV)
                    overH_LVbus._NOMVOLT.append(codenomV)
                    # _X1, _Y1
                    X1 = float(cols[2])
                    Y1 = float(cols[3])
                    overH_LVbus._X1.append(X1)
                    overH_LVbus._Y1.append(Y1)

            # Odd buses
            elif "_T" in bus:
                overH_LVbus._ICEobjID.append(bus.strip("_T"))
                # _NOMVOLT
                nomV = float(cols[1].strip())
                codenomV = get_NOMVOLT(nomV)
                overH_LVbus._NOMVOLT.append(codenomV)
                # _X1, _Y1
                X1 = float(cols[2])
                Y1 = float(cols[3])
                overH_LVbus._X1.append(X1)
                overH_LVbus._Y1.append(Y1)

            # Underground layers
            else:
                # MV buses
                if "MT" in bus:
                    # MV
                    underG_MVbus._ICEobjID.append(bus)
                    # _NOMVOLT
                    nomV = float(cols[1].strip())
                    codenomV = get_NOMVOLT(nomV)
                    underG_MVbus._NOMVOLT.append(codenomV)
                    # _X1, _Y1
                    X1 = float(cols[2])
                    Y1 = float(cols[3])
                    underG_MVbus._X1.append(X1)
                    underG_MVbus._Y1.append(Y1)
                # LV buses
                else:
                    underG_LVbus._ICEobjID.append(bus)
                    # _NOMVOLT
                    nomV = float(cols[1].strip())
                    codenomV = get_NOMVOLT(nomV)
                    underG_LVbus._NOMVOLT.append(codenomV)
                    # _X1, _Y1
                    X1 = float(cols[2])
                    Y1 = float(cols[3])
                    underG_LVbus._X1.append(X1)
                    underG_LVbus._Y1.append(Y1)

        return (underG_MVbus, underG_LVbus,
                overH_MVbus, overH_LVbus)

    def set_attributes_tx(self,
                          Distribution_transformers: Transformer,
                          Sub_three_phase_unit_Tx: Transformer,
                          Sub_autoTx: Transformer,
                          Sub_without_modeling_Tx: Transformer,
                          txID: list[str],
                          n_asymTxs: int) -> tuple[Transformer]:
        """Unpack transformer attributes.

        In case of single phase with neutral will be
        considered as split-phase (A, B, C) in case of
        single phase with no neutral (AB, BC, AC) it is
        taken as special connection (OY, OD) in case of
        three phase transformer (ABC) it will depend on
        its LibraryType to asign its connection.

        1. Note: Tap position is unknown, therefore it is
                 set to 1 however is passed as float type:
                  _TAPSETTING: 1.0

<<<<<<< HEAD
        1. Note: The position of the tap is unknown, therefore it is
              set to 1:
                  _TAPSETTING: 1
=======
        2. Note: Accordance with "Supervisión
                 de la calidad del suministro
                 eléctrico en baja y media tensión”
                 (AR-NT-SUCAL) CAPITULO I
                 BT =< 1 kV and 1 kV < MT <= 100 kV.
>>>>>>> 378745c5

        2. Note: In accordance with "Supervisión de la calidad del suministro 
                 eléctrico en baja y media tensión” (AR-NT-SUCAL) CAPITULO I 
                 BT =< 1 kV and 1 kV < MT <= 100 kV.
        
        3. Note: For transformers with AB, AC, BC phases, the PRIMCONN = OY
                 and SECCONN = OD. (EXCEL circuit has not references)
        
        3. Note: For transformers with ABC phases, the PRIMCONN = Y and
                 SECCONN = 4D. (EXCEL circuit is wrong)
        
        5. Note: For transformers with A, B, C phases, the PRIMCONN = LG
                 and SECCONN = SP. (EXCEL circuit has not references)
        """
        distrib_TX = Distribution_transformers
        for i, row in enumerate(txID):
            # ["Name", "Node1", "Node2", "Switch1", "Switch2",
            # "IsRegulated", "Un1", "Un2", "Sr",
            # "LibraryType", "CoordX1", "CoordY1"]
            cols = row.split("&")
            # LibraryType
            LLype = cols[9]
            LLype2 = set_Label_Tx(LLype)
            # Asym case: ->
            # [PHASEDESIG, Sr, PRIMVOLT, kV, SECVOLT, kV, TxType]
            # Tx case: ->
            # [PHASEDESIG, Sr, PRIMVOLT, kV, SECVOLT, kV, TxType,
            # PRIMCONN, SECCONN]
            LLype3 = LLype2.split("_")

            # Trafo2Winding
            if i >= n_asymTxs:
                for n, ft in enumerate(LLype3):
                    # PHASEDESIGN
                    if n == 0:
                        ph = ft.strip()
                        phcode = get_PHASEDESIG(ph)
                        distrib_TX._PHASEDESIG.append(phcode)

                        # KVAPHASEA
                        if ph == "A":
                            kvaphaseA = float(cols[8].strip())
                            distrib_TX._KVAPHASEA.append(kvaphaseA)
                            distrib_TX._KVAPHASEB.append(float(0))
                            distrib_TX._KVAPHASEC.append(float(0))
                        # KVAPHASEB
                        elif ph == "B":
                            kvaphaseB = float(cols[8].strip())
                            distrib_TX._KVAPHASEA.append(float(0))
                            distrib_TX._KVAPHASEB.append(kvaphaseB)
                            distrib_TX._KVAPHASEC.append(float(0))
                        # KVAPHASEC
                        elif ph == "C":
                            kvaphaseC = float(cols[8].strip())
                            distrib_TX._KVAPHASEA.append(float(0))
                            distrib_TX._KVAPHASEB.append(float(0))
                            distrib_TX._KVAPHASEC.append(kvaphaseC)
                        elif ph == "AB":
                            kvaphaseA = float(cols[8].strip())/2
                            kvaphaseB = float(cols[8].strip())/2
                            distrib_TX._KVAPHASEA.append(kvaphaseA)
                            distrib_TX._KVAPHASEB.append(kvaphaseB)
                            distrib_TX._KVAPHASEC.append(float(0))
                        elif ph == "BC":
                            kvaphaseB = float(cols[8].strip())/2
                            kvaphaseC = float(cols[8].strip())/2
                            distrib_TX._KVAPHASEA.append(float(0))
                            distrib_TX._KVAPHASEB.append(kvaphaseB)
                            distrib_TX._KVAPHASEC.append(kvaphaseC)
                        elif ph == "AC":
                            kvaphaseA = float(cols[8].strip())/2
                            kvaphaseC = float(cols[8].strip())/2
                            distrib_TX._KVAPHASEA.append(kvaphaseA)
                            distrib_TX._KVAPHASEB.append(float(0))
                            distrib_TX._KVAPHASEC.append(kvaphaseC)
                        elif ph == "ABC":
                            kvaphaseA = float(cols[8].strip())/3
                            kvaphaseB = float(cols[8].strip())/3
                            kvaphaseC = float(cols[8].strip())/3
                            distrib_TX._KVAPHASEA.append(kvaphaseA)
                            distrib_TX._KVAPHASEB.append(kvaphaseB)
                            distrib_TX._KVAPHASEC.append(kvaphaseC)
                    # TTYPE
                    elif n == 6:
                        txtype = ft.strip()
                        txtypecode = get_TxType(txtype)
                        distrib_TX._TTYPE.append(txtypecode)
                    # PRIMCONN
                    elif n == 7:
                        primconn = ft
                        primmconncode = primconn.strip()
                        distrib_TX._PRIMCONN.append(primmconncode)
                    # SECCONN
                    elif n == 8:
                        secconn = ft
                        secconncode = secconn.strip()
                        distrib_TX._SECCONN.append(secconncode)

                # PRIMVOLT
                pnomv = float(cols[6].strip())
                pnomvcode = get_NOMVOLT(pnomv)
                distrib_TX._PRIMVOLT.append(pnomvcode)
                # SECVOLT
                snomv = float(cols[7].strip())
                snomvcode = get_NOMVOLT(snomv)
<<<<<<< HEAD
                splitPH_TX._SECVOLT.append(snomvcode)
                # MV/MV
                if pnomv > 1 and snomv <= 100:
                    splitPH_TX._MV_MV.append("YES")
                else:
                    splitPH_TX._MV_MV.append("NO")
=======
                distrib_TX._SECVOLT.append(snomvcode)
                # MV/MV
                if (1 < pnomv < 100) and (1 < snomv <= 100):
                    distrib_TX._MV_MV.append("YES")
                else:
                    distrib_TX._MV_MV.append("NO")
>>>>>>> 378745c5
                # RATEDKVA
                ratedkva = float(cols[8].strip())
                distrib_TX._RATEDKVA.append(ratedkva)
                # TAPSETTING
                tapsetting = float(1)
                distrib_TX._TAPSETTING.append(tapsetting)
                # NODE1
                from_bus = cols[1].strip()
                distrib_TX._NODE1.append(from_bus)
                # NODE2
                to_bus = cols[2].strip()
                distrib_TX._NODE2.append(to_bus)
                # X1
                X1 = float(cols[10])
                distrib_TX._X1.append(X1)
                # Y1
                Y1 = float(cols[11])
                distrib_TX._Y1.append(Y1)
                # ICEobjectID
                name = cols[0]
                distrib_TX._ICEobjID.append(name.strip("_T"))
                # SWITCH1
                switch1 = cols[3].strip()
                distrib_TX._SWITCH1.append(switch1)
                # SWITCH2
                switch2 = cols[4].strip()
                distrib_TX._SWITCH2.append(switch2)
                # ISREGULATED
                isregulated = cols[5].strip()
                distrib_TX._ISREG.append(isregulated)

            # Trafo2WindingAsym
            else:
                for n, ft in enumerate(LLype3):
                    # PHASEDESIGN
                    if n == 0:
                        ph = ft.strip()
                        phcode = get_PHASEDESIG(ph)
<<<<<<< HEAD
                        splitPH_TX._PHASEDESIG.append(phcode)

                        if ph in ["AB", "AC", "BC"]:
                            # PRIMCONN
                            primconn = ph
                            primmconncode = "OY"  # Open Wye
                            splitPH_TX._PRIMCONN.append(primmconncode)
                            # SECCONN
                            secconncode = "OD"    # Open Delta
                            splitPH_TX._SECCONN.append(secconncode)
                        else:
                            # PRIMCONN
                            primconn = ph
                            primmconncode = "LG"   # Line Ground
                            splitPH_TX._PRIMCONN.append(primmconncode)
=======
                        distrib_TX._PHASEDESIG.append(phcode)
                        if ph in {"AB", "AC", "BC"}:
                            # PRIMCONN
                            primconn = ph
                            primmconncode = "OY"    # Open Wye
                            distrib_TX._PRIMCONN.append(primmconncode)
                            # SECCONN
                            secconncode = "OD"    # Open Delta
                            distrib_TX._SECCONN.append(secconncode)
                        else:
                            # PRIMCONN
                            primconn = ph
                            primmconncode = "LG"   # Line-Ground
                            distrib_TX._PRIMCONN.append(primmconncode)
>>>>>>> 378745c5
                            # SECCONN
                            secconncode = "SP"     # Split-Phase
                            distrib_TX._SECCONN.append(secconncode)

                        # KVAPHASEA
                        if ph == "A":
                            kvaphaseA = float(cols[8].strip())
                            distrib_TX._KVAPHASEA.append(kvaphaseA)
                            distrib_TX._KVAPHASEB.append(float(0))
                            distrib_TX._KVAPHASEC.append(float(0))
                        # KVAPHASEB
                        elif ph == "B":
                            kvaphaseB = float(cols[8].strip())
                            distrib_TX._KVAPHASEA.append(float(0))
                            distrib_TX._KVAPHASEB.append(kvaphaseB)
                            distrib_TX._KVAPHASEC.append(float(0))
                        # KVAPHASEC
                        elif ph == "C":
                            kvaphaseC = float(cols[8].strip())
                            distrib_TX._KVAPHASEA.append(float(0))
                            distrib_TX._KVAPHASEB.append(float(0))
                            distrib_TX._KVAPHASEC.append(kvaphaseC)
                        elif ph == "AB":
                            kvaphaseA = float(cols[8].strip())/2
                            kvaphaseB = float(cols[8].strip())/2
                            distrib_TX._KVAPHASEA.append(kvaphaseA)
                            distrib_TX._KVAPHASEB.append(kvaphaseB)
                            distrib_TX._KVAPHASEC.append(float(0))
                        elif ph == "BC":
                            kvaphaseB = float(cols[8].strip())/2
                            kvaphaseC = float(cols[8].strip())/2
                            distrib_TX._KVAPHASEA.append(float(0))
                            distrib_TX._KVAPHASEB.append(kvaphaseB)
                            distrib_TX._KVAPHASEC.append(kvaphaseC)
                        elif ph == "AC":
                            kvaphaseA = float(cols[8].strip())/2
                            kvaphaseC = float(cols[8].strip())/2
                            distrib_TX._KVAPHASEA.append(kvaphaseA)
                            distrib_TX._KVAPHASEB.append(float(0))
                            distrib_TX._KVAPHASEC.append(kvaphaseC)
                        elif ph == "ABC":
                            kvaphaseA = float(cols[8].strip())/3
                            kvaphaseB = float(cols[8].strip())/3
                            kvaphaseC = float(cols[8].strip())/3
                            distrib_TX._KVAPHASEA.append(kvaphaseA)
                            distrib_TX._KVAPHASEB.append(kvaphaseB)
                            distrib_TX._KVAPHASEC.append(kvaphaseC)
                    # TTYPE
                    elif n == 6:
                        txtype = ft.strip()
                        txtypecode = get_TxType(txtype)
                        distrib_TX._TTYPE.append(txtypecode)

                # PRIMVOLT
                pnomv = float(cols[6].strip())
                pnomvcode = get_NOMVOLT(pnomv)
                distrib_TX._PRIMVOLT.append(pnomvcode)
                # SECVOLT
                snomv = float(cols[7].strip())
                snomvcode = get_NOMVOLT(snomv)
<<<<<<< HEAD
                splitPH_TX._SECVOLT.append(snomvcode)
                # MV/MV
                if pnomv > 1 and snomv <= 100:
                    splitPH_TX._MV_MV.append("YES")
                else:
                    splitPH_TX._MV_MV.append("NO")
=======
                distrib_TX._SECVOLT.append(snomvcode)
                # MV/MV
                if (1 < pnomv < 100) and (1 < snomv <= 100):
                    distrib_TX._MV_MV.append("YES")
                else:
                    distrib_TX._MV_MV.append("NO")
>>>>>>> 378745c5
                # RATEDKVA
                ratedkva = float(cols[8].strip())
                distrib_TX._RATEDKVA.append(ratedkva)
                # TAPSETTING
                tapsetting = float(1)
                distrib_TX._TAPSETTING.append(tapsetting)
                # NODE1
                from_bus = cols[1].strip()
                distrib_TX._NODE1.append(from_bus)
                # NODE2
                to_bus = cols[2].strip()
                distrib_TX._NODE2.append(to_bus)
                # X1
                X1 = float(cols[10])
                distrib_TX._X1.append(X1)
                # Y1
                Y1 = float(cols[11])
                distrib_TX._Y1.append(Y1)
                # ICEobject_ID
                name = cols[0]
                distrib_TX._ICEobjID.append(name.strip("_T"))
                # SWITCH1
                switch1 = cols[3].strip()
                distrib_TX._SWITCH1.append(switch1)
                # SWITCH2
                switch2 = cols[4].strip()
                distrib_TX._SWITCH2.append(switch2)
                # ISREGULATED
                isregulated = cols[5].strip()
                distrib_TX._ISREG.append(isregulated)

        return (distrib_TX,
                Sub_three_phase_unit_Tx,
                Sub_autoTx,
                Sub_without_modeling_Tx)

    def set_attributes_loads(self,
                             loadID: list[str],
                             LVload: Load,
                             MVload: Load) -> tuple[Load]:
        """Unpack LV and MV loads attributes.

<<<<<<< HEAD
        The code for differenciate loads of MT underground and MT overhead
        does not work because there are not these loads in Circuito_4.xlsx
        and we can not make the code.
=======
        In spite of is possible to retrieve MV loads
        there is no data about such kind of loads currently.

        Note: Attribute "AMI" is "NO" for all loads
              since there is no information yet.
              In case was "YES" a _ID attribute must
              be provided so do its curveshape.
>>>>>>> 378745c5

        1. Note: For the moment the attribute "AMI" is NO for all loads
                 because there are not information in Circuito_4.xlsx
                 for differenciate this.

        """
        for row in loadID:
            # ["Node1", "Name", "Phase", "Switch1",
            # "Un", "E", "VelanderK1", "LfType", "Unit",
            # "CosPhi", "CoordX1", "CoordY1", "Tipo"]
            cols = row.split("&")
            load = cols[0]

            if "BT" in load:
                # KWHMONTH
                kwhmonth = float(cols[5].strip())
                LVload._KWHMONTH.append(kwhmonth)
                # NOMVOLT
                nomvolt = float(cols[4])
                nomvoltcode = get_NOMVOLT(nomvolt)
                LVload._NOMVOLT.append(nomvoltcode)
                # SERVICE
                phase = int(cols[2].strip())
                srvc = get_SERVICE(phase)
                LVload._SERVICE.append(srvc)
                # PHASEDESIG
                phasedesig = int(cols[2].strip())
                phasedesigcode = get_PHASEDESIG(phcode=phasedesig)
                LVload._PHASEDESIG.append(phasedesigcode)
                # SWITCH1
                switch1 = cols[3].strip()
                LVload._SWITCH1.append(switch1)
                # NODE1
                node1 = cols[0].strip()
                LVload._NODE1.append(node1)
                # PF
                pf = float(cols[9].strip())
                LVload._PF.append(pf)
                # ICEobjectID
                objectID = cols[1].strip()
                LVload._ICEobjID.append(objectID)
                # X1
                X1 = float(cols[10].strip())
                LVload._X1.append(X1)
                # Y1
                Y1 = float(cols[11].strip())
                LVload._Y1.append(Y1)
                # CLASS
                loadType = get_CLASS(cols[12])
                LVload._CLASS.append(loadType)
                # AMI
                LVload._AMI.append("NO")

            # Odd loads
            elif "_T" in load:
                # KWHMONTH
                kwhmonth = float(cols[5].strip())
                LVload._KWHMONTH.append(kwhmonth)
                # NOMVOLT
                nomvolt = float(cols[4])
                nomvoltcode = get_NOMVOLT(nomvolt)
                LVload._NOMVOLT.append(nomvoltcode)
                # SERVICE
                phase = int(cols[2].strip())
                srvc = get_SERVICE(phase)
                LVload._SERVICE.append(srvc)
                # PHASEDESIG
                phasedesig = int(cols[2].strip())
                phasedesigcode = get_PHASEDESIG(phcode=phasedesig)
                LVload._PHASEDESIG.append(phasedesigcode)
                # SWITCH1
                switch1 = cols[3].strip()
                LVload._SWITCH1.append(switch1)
                # NODE1
                node1 = cols[0].strip()
                LVload._NODE1.append(node1)
                # PF
                pf = float(cols[9].strip())
                LVload._PF.append(pf)
                # ICEobjectID
                objectID = cols[1].strip().strip("L")
                LVload._ICEobjID.append(objectID)
                # X1
                X1 = float(cols[10].strip())
                # Y1
                Y1 = float(cols[11].strip())
                # Drag odd loads 10cm and update attr
                X1 += 10e-2
                Y1 += 10e-2
                LVload._X1.append(X1)
                LVload._Y1.append(Y1)
                # CLASS
                loadType = get_CLASS(cols[12])
                LVload._CLASS.append(loadType)
<<<<<<< HEAD
=======
                # Update _ODDLOAD attr
                LVload._ODDLOAD = True
>>>>>>> 378745c5
                # AMI
                LVload._AMI.append("NO")

            elif "MT" in load:
                # Missing Data
                pass

        return (LVload, MVload)

    def set_attributes_fuse(self,
                            fuse: Fuse,
                            fuseID: list[str]) -> Fuse:
        """Unpack fuses attributes.

        One layer of fuses only.

        """
        for row in fuseID:
            # ["Name", "Phase", "IsActive", "OnElement", "X", "Y"]
            cols = row.split("&")

            # ICEObjectID
            objetID = cols[0].strip("F")
            fuse._ICEobjID.append(objetID)
            # PHASEDESIGN
            phasedesign = int(cols[1].strip())
            phasedesigncode = get_PHASEDESIG(phcode=phasedesign)
            fuse._PHASEDESIG.append(phasedesigncode)
            # NC
            nc = cols[2].strip()
            nccode = get_NC(nc)
            fuse._NC.append(nccode)
            # ONELEMENT
            onelement = cols[3].strip()
            fuse._ONELEMENT.append(onelement)
            # _X1
            fuse._X1.append(float(cols[4]))
            # _Y1
            fuse._Y1.append(float(cols[5]))
        return (fuse)

    def set_attributes_PV(self,
                          pv: PV,
                          pvID: list[str],
                          busesData: dict[list]) -> PV:
        """Unpack attributes of Photovoltaic technologies.

        In order to make hosting capacity in low voltage networks.

        """
        for row in pvID:
            # cols: ["Name", "Node1", "Switch1", "Pset", "Cosr", "Unit",
            # "Phase", "Sr", "nProductionType", "Ur", "Un", "Sk2max", "Sk2min"]
            cols = row.split("&")
            PV = cols[0].split("_")[3]

            # ICEobjectID
            objectID = cols[0].strip("_PV")
            pv._ICEobjID.append(objectID)
            # NODE1
            node1 = cols[1].strip()
            pv._NODE1.append(node1)
            # SWITCH1
            switch1 = cols[2].strip()
            pv._SWITCH1.append(switch1)
            # KVA
            kva = float(cols[7].strip())
            pv._KVA.append(kva)
            # TECH
            pv._TECH.append(PV)
            # X1, Y1
            busname = cols[1].strip()
            (X1, Y1) = loc_buscoord(busname, busesData)
            pv._X1.append(X1)
            pv._Y1.append(Y1)

        return (pv)

    def set_attributes_recloser(self,
                                recloser: Recloser,
                                recloserID: list[str]) -> Recloser:
        """"Reclosers (also considered breakers).

        One layer for reclosers only.

        """
        # ["Name", "Phase", "Switch", "OnElement", "X", "Y"]
        for row in recloserID:
            cols = row.split("&")

            # ICEobjectID
            objectID = cols[0].strip("R")
            recloser._ICEobjID.append(objectID)
            # PHASEDESIG
            phasedesig = int(cols[1].strip())
            phasedesigcode = get_PHASEDESIG(phcode=phasedesig)
            recloser._PHASEDESIG.append(phasedesigcode)
            # NC
            NC = cols[2].strip()
            recloser._NC.append(NC)
            # X1
            X1 = float(cols[4])
            recloser._X1.append(X1)
            # Y1
            Y1 = float(cols[5])
            recloser._Y1.append(Y1)

        return (recloser)

    def set_attributes_regulator(self,
                                 regulatorID: list[str],
                                 regulator: Regulator) -> Regulator:
        """Unpack data of regulars and set its attributes.

        To assign the unknown attributes given the lack of information
        in the circuit, the following should be considered:

        `VREG:` is typically used 120V in distribution network.
        `BANDWIDTH:` is typically used 2 in distributon network.
        `PT_RATIO:` use the nominal voltage of the circuit and regulated
                    voltage for its calculation.
        `TAPS:` are asigned as 32.

        """
        # ["Name", "Node1", "Node2", "Switch1", "Switch2",
        # "Un1", "Un2", "Phase", "LibraryType", "X", "Y"]
        for row in regulatorID:
            cols = row.split("&")
            libraryType = cols[8].split("_")

            # ICEobjectID
            objectID = cols[0].strip("_R")
            regulator._ICEobjID.append(objectID)
            # PHASEDESIG
            phasedesig = int(cols[7])
            phasedesigcode = get_PHASEDESIG(phcode=phasedesig)
            regulator._PHASEDESIG.append(phasedesigcode)
            # NOMVOLT
            nomvolT = float(cols[5])
            nomvolTcode = get_NOMVOLT(nomvolT)
            regulator._NOMVOLT.append(nomvolTcode)
            # KVA
            kva = float(libraryType[1])
            regulator._KVA.append(kva)
            # VREG
            vreg = float(120)
            regulator._VREG.append(vreg)
            # PT_RATIO
            pt_ratio = get_TP_RATIO(vnom=nomvolT, vreg=vreg)
            regulator._PT_RATIO.append(pt_ratio)
            # BANDWIDTH
            bandwidth = float(2)
            regulator._BANDWIDTH.append(bandwidth)
            # X1
            X1 = float(cols[9])
            regulator._X1.append(X1)
            # Y1
            Y1 = float(cols[10])
            regulator._Y1.append(Y1)
            # TAPS
            regulator._TAPS.append(int(32))

        return (regulator)

    def set_attributes_publicLights(self,
                                    public_lights: PublicLights,
                                    publicLightsID: list[str]) -> PublicLights:
        """Missing documentation.

        Missing description of this method.

        """
        # ["Node1", "Name", "Phase", "Switch1",
        # "Potencia_kW", "Lftype", "Unit", "CosPhi",
        # "CoordX1", "CoordY1", "Un"]
        for row in publicLightsID:
            cols = row.split("&")

            # ICEobjectID
            objectID = cols[1]
            public_lights._ICEobjID.append(objectID)
            # SERVICE
            phase = int(cols[2])
            srvc = get_SERVICE(phase)
            public_lights._SERVICE.append(srvc)
            # KW
            kw = float(cols[4])
            public_lights._KW.append(kw)
            # NOMVOLT
            nomvolt = float(cols[10])
            nomvoltcode = get_NOMVOLT(nomvolt)
            public_lights._NOMVOLT.append(nomvoltcode)
            # X1
            X1 = float(cols[8])
            public_lights._X1.append(X1)
            # Y1
            Y1 = float(cols[9])
            public_lights._Y1.append(Y1)

        return (public_lights)

    def loadTx_matcher(self) -> bool:
        """Verify consistency of connections.

        This method assesses whether _SECCONN
        attribute of transformers possess
        matching features with _SERVICE code of
        those odd loads right over them taking advantage
        that such loads _ICEobjID are labeled
        with "_T" at tail.
        It returns `True` if all load are
        perfectly align and `False` otherwise; however,
        in case either transformer or loads layers
        do not exist also returns `False`.

        by following below criterion:

        matcher = {
            "OD": {123, 12, 23, 13},
            "SP": {1, 2, 3, 12, 23, 13},
            "4D": {123}
        }

        Where the key is the _SECCONN and
        the integers set the _SERVICE code.

        Note: This method should be called before
        creat auxiliary lines.

        """
        matcher = {
            "OD": {123, 12, 23, 13},
            "SP": {1, 2, 3, 12, 23, 13},
            "4D": {123}
        }
        try:
            loadsdata = self._LVloads["LV_load"]
            txsdata = self._transformers["Distribution_transformers"]
        except KeyError as e:
            print(f"No layer called {e}")
            return False

        # Odd loads name
        loadsfree = []
        for c in loadsdata["ICEobjID"]:
            if "_T" in c:
                loadsfree.append(c)
        loadsfree = [t.strip("_T") for t in loadsfree]

        # Retrieve match attribute
        for v in loadsfree:
            i = txsdata["ICEobjID"].index(v)
            j = loadsdata["ICEobjID"].index(f"{v}_T")
            for k, c in txsdata.items():
                if k == "SECCONN":
                    conn = c[i]
                    for m, f in loadsdata.items():
                        if m == "SERVICE":
                            srvc = f[j]
                            try:
                                if srvc not in matcher[conn]:
                                    raise Exception("ConnError")
                            except Exception as e:
                                print(
                                    (f"{e}:"),
                                    ("Connection does not match"),
                                    (f"in object {v}"))
                                return False
        return True


def get_PHASEDESIG(phcode) -> int:
    """Phase designation.

    Set the phase code based on the manual either
    Neplan code or Phase letter if `phcode` is a string.
    Columns:
        Code: Neplan
        ph: Manual
    +---------+---------------+
    |  code   |      ph       |
    +---------+---------------+
    |    3    |  1: C (T)     |
    |    2    |  2: B (S)     |
    |    6    |  3: BC (ST)   |
    |    1    |  4: A (R)     |
    |    5    |  5: AC (RT)   |
    |    4    |  6: AB (RS)   |
    |    0    |  7: ABC (RST) |
    |    7    |  7: ABC (RST) |
    +---------+---------------+

    If `phcode` is a integer SIRDE translation will be taken.

    """
    if type(phcode) is str:
        if phcode == "C" or phcode == "T":
            return 1
        elif phcode == "B" or phcode == "S":
            return 2
        elif phcode == "BC" or phcode == "ST":
            return 3
        elif phcode == "A" or phcode == "R":
            return 4
        elif phcode == "AC" or phcode == "RT":
            return 5
        elif phcode == "AB" or phcode == "RS":
            return 6
        elif phcode == "ABC" or phcode == "RST":
            return 7
    else:
        if phcode == 3:
            return 1
        elif phcode == 2:
            return 2
        elif phcode == 6:
            return 3
        elif phcode == 1:
            return 4
        elif phcode == 5:
            return 5
        elif phcode == 4:
            return 6
        elif phcode == 0 or phcode == 7:
            return 7


def get_NOMVOLT(nomVLL: float) -> int:
    """Nominal voltage.

    +---------+-----------------+-----------------+----------------+
    |  Code   | Voltage LN [kV] | Voltage LL [kV] |   Connection   |
    +---------+-----------------+-----------------+----------------+
    |   20    |     0.12        |       0.208     |      wye       |
    |   30    |     0.12        |       0.24      |  split-phase   |
    |   35    |     0.254       |       0.44      |      wye       |
    |   40    |     0.24        |       0.48      |  split-phase*  |
    |   50    |     0.277       |       0.48      |      wye       |
    |   60    |     0.48        |       0.48      |     delta      |
    |   70    |     0.24        |       0.416     |      wye       |
    |   80    |     2.40        |       2.40      |     delta      |
    |   110   |     4.16        |       4.16      |     delta      |
    |   120   |     2.40        |       4.16      |      wye       |
    |   150   |     7.20        |       7.20      |     delta      |
    |   160   |     4.16        |       7.20      |      wye       |
    |   210   |     7.22        |       12.5      |      wye       |
    |   230   |     7.62        |       13.2      |      wye       |
    |   260   |     13.8        |       13.8      |     delta      |
    |   270   |     7.97        |       13.8      |      wye       |
    |   340   |     14.38       |       24.9      |      wye       |
    |   380   |     19.92       |       34.5      |      wye       |
    +---------+-----------------+-----------------+----------------+
    Note: Code 40 refers to special delta of splitted phase.

    """
    nomVs = [0.208, 0.24, 0.44, 0.48, 0.48,
             0.48, 0.416, 2.40, 4.16, 4.16,
             7.20, 7.20, 12.5, 13.2, 13.8,
             13.8, 24.9, 34.5]
    codes = [20, 30, 35, 40, 50, 60, 70, 80,
             110, 120, 150, 160, 210, 230,
             260, 270, 340, 380]

    return codes[nomVs.index(nomVLL)]


def get_INSULVOLT(nomVLL: float) -> str:
    """Insulation standardized voltage (kV).

    For Underground MV lines. Usually:
    - 15
    - 25
    - 35
    - 45
    Otherwise QGIS2OPENDSS handbook should be considered.

    """
    if nomVLL <= 15:
        return "15"
    elif 15 < nomVLL <= 25:
        return "25"
    elif 25 < nomVLL <= 35:
        return "35"
    elif nomVLL > 35:
        return "45"


def get_SERVICE(code: int) -> int:
    """Load connection.

    Connection type designation of Loads and Public
    Lighting.
    It corresponds to the type of connection presented
    by the load. It must have a type of connection
    consistent with the type of cable of the phase
    to which the load is connected.
    Turns the given Neplan phase code into the one used in
    the manual also integer.
    Columns:
        srvc: Service Plug-in Manual code
        code: Neplan code

    +---------+-----------------+----------------------------------------+
    |  code   |      srvc       |              Description               |
    +---------+-----------------+----------------------------------------+
    |    1    |  1: A (R)       | Load connected to alive 1 and neutral. |
    |    2    |  2: B (S)       | Load connected to alive 2 and neutral. |
    |    3    |  3: C (T)       | Load connected to phase 3 and neutral. |
    |    4    |  12: AB (RS)    | Load connected to alive 1 and alive 2. |
    |    6    |  23: BC (ST)    | Load connected to phase 2 and phase 3. |
    |    5    |  13: AC (RT)    | Load connected to phase 1 and phase 3. |
    |    0    |  123: ABC (RST) | Load connected to three phase.         |
    |    7    |  123: ABC (RST) | Load connected to three phase.         |
    +---------+-----------------+----------------------------------------+

    """
    if code == 1:
        return int(1)
    elif code == 2:
        return int(2)
    elif code == 3:
        return int(3)
    elif code == 4:
        return int(12)
    elif code == 5:
        return int(13)
    elif code == 6:
        return int(23)
    elif code == 0 or code == 7:
        return int(123)


def get_TxType(txtype: str) -> str:
    """Transformer type designation.

    Set the type code based on the SIRDE either
    Neplan code.
    PARAMETERS:
        Subtipo: Phase (1, 2, 3, 4, 5) SIRDE code
        Descripcion: SIRDE code

    +---------+-----------------+
    | Subtipo |   Descripcion   |
    +---------+-----------------+
    |    1    |  Tipo poste     |
    |    2    |  Pedestal       |
    |    3    |  Sumergible     |
    |    4    |  Subestacion    |
    |    5    |  Seco           |
    +---------+-----------------+

    """
    if txtype == "1":
        return "Tipo poste"
    elif txtype == "2":
        return "Pedestal"
    elif txtype == "3":
        return "Sumergible"
    elif txtype == "4":
        return "Subestacion"
    elif txtype == "5":
        return "Seco"


def get_NC(nc: str) -> str:
    """Fuse Normally Closed.

    Indicates if the fuse is open or closed.
    NEPLAN code : IsActive
    Manual code : NC

    +----------+-------+
    | IsActive |   NC  |
    +----------+-------+
    |    1     |  Yes  |
    |    0     |  No   |
    +----------+-------+

    """
    if nc == "1":
        return "Yes"
    else:
        return "No"


def get_TP_RATIO(vnom: float, vreg: float) -> float:
    """Tap ratio.

    Return the transformation ratio of the regulator
    PT voltages.

    Note: Typically the secondary winding is at 120V.
    Note: Manual considers this attribute as real number
          this function rounds and returns a
          float according to the manual.

    """
    tp_ratio = ((vnom*1e3)/np.sqrt(3))*(1/vreg)
    return float(round(tp_ratio))


def get_CLASS(code: str) -> str:
    """
    Load type designation.

    Set the type code based on the manual either
    SIRDE code.
    PARAMETERS:
        class: Manual description
        code: SIRDE code

    Note: Manual description does not have Social class

    +--------+--------------------------------------------------+------------+
    |  Code  |                 Customer class                   |  class     |
    +--------+--------------------------------------------------+------------+
    |    1   | Residencial                                      |  R         |
    |    2   | General                                          |  C         |
    |    3   | Industrial                                       |  I         |
    |    4   | Social                                           |  None      |
    |   22   | General                                          |  C         |
    |   23   | General                                          |  C         |
    |   32   | Industrial                                       |  I         |
    |   33   | Industrial                                       |  I         |
    |   41   | Social                                           |  None      |
    |   80   | Media Tensión A                                  |  I         |
    |   85   | Media Tensión B                                  |  I         |
    |   15   | Usuarios Directos del Servicio de Generación ICE |  I         |
    |   13   | Ventas a ICE Distribución y CNFL                 |  I         |
    |   14   | Ventas al Servicio de Distribución               |  I         |
    +--------+--------------------------------------------------+------------+


    """

    if code == "1":
        return "R"

    elif code in ["2", "22", "23"]:
        return "C"

    elif code in ["3", "32", "33", "80", "85", "15", "13", "14"]:
        return "I"

    elif code in ["4", "41"]:
        return "None"


def set_Label(LibType: str) -> str:
    """Replace to labels used in manual.

    Notation from Neplan/SIRDE to manual notation.
    No data {
            "NE": "No Existe",
            "NT": "No tiene",
            "UNK": "Desconocido",
            "NA": "No aplica"
        }
    ALL to "None": No data (Empty) instead.

    MATERIAL = {
        "CO_SO": "SCU",
        "CO_TR": "BCU",
        "COBRE": "CU",
        "ALUMI": "AL",
    }
    INSULVOLT = {
        "600": "0.6",
        "1000": "1.0",
        "2000": "2.0"
    }
    INSULMAT = {
            "DESNU": "BARE",
            "SEMIA": "COVER",
            "AISLA": "INSUL",
    }
    TYPE = {
        "OH_MVline": {
            "1": "SPH",
            "2": "BPH",
            "3": "TPH"
        },
        "UG_MVline" : {
            "": ""
        },
        "OH_LVline" : {
            "1": "LVC",
            "2": "DPX",
            "3": "TPX",
            "4": "QPX",
            "5": "CC",
            "6": "SLC"
        },
        "UG_LVline" : {
            "1": "SPH",
            "2": "TPH",
            "3": "PLC"
        }
    }
    1. Note: keys "1", "2" & "3" are seen like string
             and could take different values depending on
             the zone voltage level.
    2. Note: Neplan notation LibraryType does not have the
            label code (TYPE) for UG's conducors.
    3. Note: UG_MVline type has no data about conductors TYPE.

    """
    # Missing data:
    noData = ["NE", "NT", "UNK", "NA"]
    for b in noData:
        LibType = LibType.replace(b, "None")
    # MATERIAL
    material = {
        "CO_SO": "SCU",
        "CO_TR": "BCU",
        "COBRE": "CU",
        "ALUMI": "AL",
    }
    for (k, v) in material.items():
        LibType = LibType.replace(k, v)
    # INSULVOLT
    insulvolt = {
        "600": "0.6",
        "1000": "1.0",
        "2000": "2.0"
    }
    for (k, v) in insulvolt.items():
        LibType = LibType.replace(k, v)
    # INSULMAT
    insulmat = {
            "DESNU": "BARE",
            "SEMIA": "COVER",
            "AISLA": "INSUL",
    }
    for (k, v) in insulmat.items():
        LibType = LibType.replace(k, v)

    return LibType


def set_Label_Tx(LibType: str) -> str:
    """Change name of labels.

    It replaces the original labels (values's name of
    attributes comming from Neplan) in LibraryType of
    transformers, for common notation used in the manual of
    `QGIS2OPENDSS` plug-in.
    _PRIMCONN
    primconn = {
        "Estrella": "Y",
        "Delta":, "D",
        "OpenWye":, "OY",
        "LineGound": "LG"
    }
    _SECCONN
    secconn = {
        "SplitPhase": "SP",
        "Fase_Partida": "4D",
        "OpenDelta": "OD"
    }

    Note: _SECCONN of 4D means delta of four-wires.

    1. Note: Replace SECCONN three phase transformers with 
             PRIMCONN = "ESTRELLA" (Y) and SECCONN = "Fase_Partida" (SP) 
             in LibraryType to SECCONN = "Delta 4 hilos" (4D)

    """
    # Library Type Modified
    newTxLibType = LibType
    # NOMVOLT
    nomvolt = {
        ".240": "0.24",
        ".208": "0.208",
        ".480": "0.48"
    }

    for (k, v) in nomvolt.items():
        newTxLibType = newTxLibType.replace(k, v)

    # Connection at any side
    conn = {
        "Estrella": "Y",
        "Delta": "D",
        "Fase_Partida": "4D"
    }

    for (k, v) in conn.items():
        newTxLibType = newTxLibType.replace(k, v)

<<<<<<< HEAD
    for (k, v) in secconn.items():
        LibTypeMod = LibTypeMod.replace(k, v)
        if "ABC" in LibTypeMod:
            LibTypeMod = LibTypeMod.replace("SP", "4D")

    return LibTypeMod
=======
    return newTxLibType
>>>>>>> 378745c5


def concat_linecols(linesData: dict) -> list[str]:
    """Concatenate columns.

    Resulting shape of a single element
    ['NodeFrom1'&'NodeTo1'&'LibraryType1'&... &'attr1M',
    'NodeFrom2'&'NodeTo2'&'LibraryType2'&... &'attr2M', ...
    ...,
    'NodeFromN'&'NodeToN'&'LibraryTypeN'&... &'attrNM'].

    """
    for k, v in linesData.items():
        if k == "Node1":
            col1 = v
        elif k == "Node2":
            col2 = v
        elif k == "Name":
            col3 = v
        elif k == "LibraryType":
            col4 = v
        elif k == "Length":
            col5 = v
        elif k == "Un":
            col6 = v

    cols = zip(col1, col2, col3, col4, col5, col6)
    linesID = [f"{c1}&{c2}&{c3}&{c4}&{c5}&{c6}"
               for c1, c2, c3, c4, c5, c6 in cols]

    return linesID


def concat_buscols(busesData: dict) -> list[str]:
    """Concatenate columns.

    ResulLing shape of a single element
    ['Name'&'Un'&'CoordX1'&... &'attr1M',
    'Name'&'Un'&'CoordX1'&... &'attr2M', ...
    ...,
    'NodeFromN'&'NodeToN'&'LibraryTypeN'&... &'attrNM'].

    """
    for k, v in busesData.items():
        if k == "Name":
            col1 = v
        elif k == "Un":
            col2 = v
        elif k == "CoordX1":
            col3 = v
        elif k == "CoordY2":
            col4 = v

    cols = zip(col1, col2, col3, col4)
    busID = [f"{c1}&{c2}&{c3}&{c4}"
             for c1, c2, c3, c4 in cols]

    return busID


def concat_Txcols(TxData: dict) -> list[str]:
    """Concatenate columns.

    ResulLing shape of a single element
    ['Name'&'Node1'&'Node2'&... &'attr1M',
    'Name'&'Un'&'CoordX1'&... &'attr2M', ...
    ...,
    'NodeFromN'&'NodeToN'&'LibraryTypeN'&... &'attrNM'].

    """
    for k, v in TxData.items():
        if k == "Name":
            col1 = v
        elif k == "Node1":
            col2 = v
        elif k == "Node2":
            col3 = v
        elif k == "Switch1":
            col4 = v
        elif k == "Switch2":
            col5 = v
        elif k == "IsRegulated":
            col6 = v
        elif k == "Un1":
            col7 = v
        elif k == "Un2":
            col8 = v
        elif k == "Sr":
            col9 = v
        elif k == "LibraryType":
            col10 = v
        elif k == "CoordX1":
            col11 = v
        elif k == "CoordY1":
            col12 = v

    cols = zip(col1, col2, col3, col4, col5, col6,
               col7, col8, col9, col10, col11, col12)
    TxID = []
    for attrs in cols:
        row = ""
        for attr in attrs:
            row += f"{attr}&"
        TxID.append(row.strip("&"))

    return TxID


def concat_loadcols(loadsData: dict) -> list[str]:
    """Concatenate columns.

    ResulLing shape of a single element
    ['Name'&'Node1'&'Node2'&... &'attr1M',
    'Name'&'Un'&'CoordX1'&... &'attr2M', ...
    ...,
    'NodeFromN'&'NodeToN'&'LibraryTypeN'&... &'attrNM'].

    """
    for k, v in loadsData.items():
        if k == "Node1":
            col1 = v
        elif k == "Name":
            col2 = v
        elif k == "Phase":
            col3 = v
        elif k == "Switch1":
            col4 = v
        elif k == "Un":
            col5 = v
        elif k == "E":
            col6 = v
        elif k == "VelanderK1":
            col7 = v
        elif k == "LfType":
            col8 = v
        elif k == "Unit":
            col9 = v
        elif k == "CosPhi":
            col10 = v
        elif k == "CoordX1":
            col11 = v
        elif k == "CoordY1":
            col12 = v
        elif k == "Tipo":
            col13 = v

    cols = zip(col1, col2, col3, col4, col5, col6,
               col7, col8, col9, col10, col11, col12, col13)
    loadID = []
    for attrs in cols:
        row = ""
        for attr in attrs:
            row += f"{attr}&"
        loadID.append(row.strip("&"))

    return loadID


def concat_fusecols(fuseData: dict) -> list[str]:
    """Concatenate columns.

    ResulLing shape of a single element
    ['Name'&'Phase'&'IsActive'&... &'attr1M',
    'Name'&'Phase'&'IsActive'&... &'attr2M', ...
    ...,
    'NameN'&'PhaseN'&'IsActive'&... &'attrNM'].

    """
    for k, v in fuseData.items():
        if k == "Name":
            col1 = v
        elif k == "Phase":
            col2 = v
        elif k == "IsActive":
            col3 = v
        elif k == "OnElement":
            col4 = v
        elif k == "X":
            col5 = v
        elif k == "Y":
            col6 = v
    cols = zip(col1, col2, col3, col4, col5, col6)
    fuseID = [f"{c1}&{c2}&{c3}&{c4}&{c5}&{c6}"
              for c1, c2, c3, c4, c5, c6 in cols]

    return fuseID


def concat_PVcols(pvData: dict) -> list[str]:
    """Concatenate PV columns.

    ResulLing shape of a single element
    ['Name'&'Node1'&'Switch1'&... &'attr1M',
    'Name'&'Node1'&'Switch1'&... &'attr2M', ...
    ...,
    'NameN'&'Node1N'&'Switch1N'&... &'attrNM'].

    """
    for k, v in pvData.items():
        if k == "Name":
            col1 = v
        elif k == "Node1":
            col2 = v
        elif k == "Switch1":
            col3 = v
        elif k == "Pset":
            col4 = v
        elif k == "Cosr":
            col5 = v
        elif k == "Unit":
            col6 = v
        elif k == "Phase":
            col7 = v
        elif k == "Sr":
            col8 = v
        elif k == "nProductionType":
            col9 = v
        elif k == "Ur":
            col10 = v
        elif k == "Un":
            col11 = v
        elif k == "Sk2max":
            col12 = v
        elif k == "Sk2min":
            col13 = v

    cols = zip(col1, col2, col3, col4, col5, col6,
               col7, col8, col9, col10, col11, col12, col13)

    pvID = []
    for attrs in cols:
        row = ""
        for attr in attrs:
            row += f"{attr}&"
        pvID.append(row.strip("&"))

    return pvID


def concat_reclosercols(recloserData: dict) -> list[str]:
    """Concatenate recloser columns.

    ResulLing shape of a single element
    ['Name'&'Phase'&'Switch'&... &'attr1M',
    'Name'&'Phase'&'Switch'&... &'attr2M', ...
    ...,
    'NameN'&'PhaseN'&'SwitchN'&... &'attrNM'].

    """
    for k, v in recloserData.items():
        if k == "Name":
            col1 = v
        elif k == "Phase":
            col2 = v
        elif k == "Switch":
            col3 = v
        elif k == "OnElement":
            col4 = v
        elif k == "X":
            col5 = v
        elif k == "Y":
            col6 = v

    cols = zip(col1, col2, col3, col4, col5, col6)

    recloserID = []
    for attrs in cols:
        row = ""
        for attr in attrs:
            row += f"{attr}&"
        recloserID.append(row.strip("&"))

    return recloserID


def concat_regulatorcols(regulatorData: dict) -> list[str]:
    """Concatenate regulator columns.

    ResulLing shape of a single element
    ['Name'&'Node1'&'Node2'&... &'attr1M',
    'Name'&'Node1'&'Node2'&... &'attr2M', ...
    ...,
    'NameN'&'Node1N'&'Node2N'&... &'attrNM'].

    """
    for k, v in regulatorData.items():
        if k == "Name":
            col1 = v
        elif k == "Node1":
            col2 = v
        elif k == "Node2":
            col3 = v
        elif k == "Switch1":
            col4 = v
        elif k == "Switch2":
            col5 = v
        elif k == "Un1":
            col6 = v
        elif k == "Un2":
            col7 = v
        elif k == "Phase":
            col8 = v
        elif k == "LibraryType":
            col9 = v
        elif k == "X":
            col10 = v
        elif k == "Y":
            col11 = v

    cols = zip(col1, col2, col3, col4, col5, col6, col7,
               col8, col9, col10, col11)
    regulatorID = []
    for attrs in cols:
        row = ""
        for attr in attrs:
            row += f"{attr}&"
        regulatorID.append(row.strip("&"))

    return regulatorID


def concat_publicLightscols(publicLightsData: dict) -> list[str]:
    """Concatenate public lights columns.

    ResulLing shape of a single element
    ['Node1'&'Name'&'Phase'&... &'attr1M',
    'Node1'&'Name'&'Phase'&... &'attr2M', ...
    ...,
    'Node1N'&'NameN'&'PhaseN'&... &'attrNM'].

    """
    for k, v in publicLightsData.items():
        if k == "Node1":
            col1 = v
        elif k == "Name":
            col2 = v
        elif k == "Phase":
            col3 = v
        elif k == "Switch1":
            col4 = v
        elif k == "Potencia_kW":
            col5 = v
        elif k == "LfType":
            col6 = v
        elif k == "Unit":
            col7 = v
        elif k == "CosPhi":
            col8 = v
        elif k == "CoordX1":
            col9 = v
        elif k == "CoordY1":
            col10 = v
        elif k == "Un":
            col11 = v

    cols = zip(col1, col2, col3, col4,
               col5, col6, col7, col8,
               col9, col10, col11)
    publicLightsID = []
    for attrs in cols:
        row = ""
        for attr in attrs:
            row += f"{attr}&"
        publicLightsID.append(row.strip("&"))

    return publicLightsID


def loc_buscoord(busname: str,
                 busesData: dict[list]) -> tuple[float]:
    """Localize bus coordinates.

    Given the bus name ID it looks for its
    X, Y coordinates and return them
    as floats in a tuple.

    """
    indx = busesData["Name"].index(busname)
    X = float(busesData["CoordX1"][indx])
    Y = float(busesData["CoordY1"][indx])

    return (X, Y)


def layer2df(layer: dict) -> tuple[pd.DataFrame]:
    """Convert to pd.DataFrame.

    It gets the layer of certain object as dict
    and returns a DataFrame of pandas as well as such dict.
    Format of the layer:
    overH_MVline = {
        "line_type": "LayerName",
        "ICEobjectID": [val1, val2, ..., valN],
        "NEUTMAT": [val1, val2, ..., valN],
        ...,
        "Y2": [val1, val2, ..., valN]
    }

    """
    dictData = dict()
    for (k, v) in layer.items():
        if type(v) == list:
            if len(v) != 0:
                dictData[k] = v
    return pd.DataFrame.from_dict(dictData), dictData


def df2shp(df: pd.DataFrame, namestr: str):
    """From pandas.DataFrame to shapefile.

    It will create a folder named "GIS" in the current
    working directory (where your Python script is located),
    if it doesn't already exist.
    Then, it will write the specified content to a file
    named "namestr.shp" within the `GIS` folder.
    If you encounter any permission-related issues,
    you might need to adjust the file paths or run the
    script with appropriate privileges.
    It gets DataFrame as argument to be converted to
    `pd.GeoDataFrame` and finally into shapefile `*.shp`.
    After have been create the DataFrame, add the
    geometry column when create tha GeoDataFrame.

    The crs argument EPSG = 5367 means that this
    geographic coordinate
    system is typically used in Costa Rica.

    Note: For create the shapefile, create a path
          called GIS, this for store the .shp and
          the other files generated.

    """
    import os

    # Define the folder name
    folder_name = "GIS"

    # Create the folder if it does not exist
    if not os.path.exists(folder_name):
        os.makedirs(folder_name)

    # Define the file path within the folder
    file_path = os.path.join(".", folder_name, namestr)

    if "X2" and "Y2" in df.columns:
        from_buses = [Point(X1, Y1) for X1, Y1 in zip(df["X1"], df["Y1"])]
        to_buses = [Point(X2, Y2) for X2, Y2 in zip(df["X2"], df["Y2"])]
        lines = [LineString([p1, p2]) for p1, p2 in zip(from_buses, to_buses)]
        gdf = gpd.GeoDataFrame(df, geometry=lines, crs="EPSG:5367")
        gdf.to_file(file_path+".shp")
        return gdf

    else:
        geometry = [Point(X, Y) for X, Y in zip(df["X1"], df["Y1"])]
        gdf = gpd.GeoDataFrame(df, geometry=geometry, crs="EPSG:5367")
        gdf.to_file(file_path+".shp")
        return gdf


if __name__ == "__main__":
    # Import Neplan circuit data
    directory = "./data/Circuito.xlsx"
    cktNeplan = CKTdata()
    cktNeplan.call_data(directory)
    # New QGIS circuit
    cktQgis = CKT_QGIS()

    # ------------------------
    # Buses layers *.shp files
    # ------------------------
    _ = cktQgis.add_buslayers(cktNeplan._buses)
    OH_LVbuses_df, _ = layer2df(cktQgis._buses["overH_LVbuses"])
    OH_MVbuses_df, _ = layer2df(cktQgis._buses["overH_MVbuses"])
    UG_LVbuses_df, _ = layer2df(cktQgis._buses["underG_LVbuses"])
    UG_MVbuses_df, _ = layer2df(cktQgis._buses["underG_MVbuses"])
    # Finally write shapefiles within "./GIS/shapename.shp"
    OH_LVbuses_gdf = df2shp(OH_LVbuses_df, "overH_LVbuses")
    OH_MVbuses_gdf = df2shp(OH_MVbuses_df, "overH_MVbuses")
    UG_LVbuses_gdf = df2shp(UG_LVbuses_df, "underG_LVbuses")
    UG_MVbuses_gdf = df2shp(UG_MVbuses_df, "underG_MVbuses")

    # ------------------------------
    # Transformer layers *.shp files
    # ------------------------------
    _ = cktQgis.add_txlayers(
        AsymTxData=cktNeplan._AsymTx,
        TxData=cktNeplan._Tx)
    # Turn layers into df
    Distribution_transformers_df, _ = layer2df(
        cktQgis._transformers["Distribution_transformers"])
    # Subestation_three_phase_transformer_df, _ = layer2df(
    #     cktQgis._transformers["Subestation_three_phase_transformer"])
    # Subestation_autotransformer_df, _ = layer2df(
    #     cktQgis._transformers["Subestation_autotransformer"])
    # Subestation_without_modeling_transformer_df, _ = layer2df(
    #     cktQgis._transformers["Subestation_without_modeling_transformer"])
    # Finally write shapefiles within "./GIS/shapename.shp"
    Distribution_transformers_gdf = df2shp(
        Distribution_transformers_df, "Distribution_transformers")
    # Subestation_three_phase_transformer_gdf = df2shp(
    #     Subestation_three_phase_transformer_df,
    #     "Subestation_three_phase_transformer")
    # Subestation_autotransformer_gdf = df2shp(
    #     Subestation_autotransformer_df,
    #     "Subestation_autotransformer")
    # Subestation_without_modeling_transformer_gdf = df2shp(
    #     Subestation_without_modeling_transformer_df,
    #     "Subestation_without_modeling_transformer")

    # Provisional model of subestation
    subestation_without_modeling = {"MEDVOLT": [34.5],
                                    "X1": [427371.8305],
                                    "Y1": [1102298.898]}
    modelFree_subEstat_df = pd.DataFrame(subestation_without_modeling)
    x1, y1 = modelFree_subEstat_df["X1"], modelFree_subEstat_df["Y1"]
    modelFree_subEstat_gdf = gpd.GeoDataFrame(
        modelFree_subEstat_df,
        geometry=gpd.points_from_xy(x1, y1),
        crs="EPSG:5367")

    modelFree_subEstat_gdf.to_file(
        "./GIS/modelFree_subEstat.shp")

    # -----------------------
    # Load layers *.shp files
    # -----------------------
    _ = cktQgis.add_load_layers(cktNeplan._loads)
    # Turn layers into df
    LV_load_df, _ = layer2df(cktQgis._LVloads["LV_load"])
    MV_load_df, _ = layer2df(cktQgis._MVloads["MV_load"])
    # Finally write shapefiles within "./GIS/shapename.shp"
    LV_load_gdf = df2shp(LV_load_df, "LV_load")
    # MV_load_gdf = df2shp(MV_load_df, "MV_load")

    # -----------------------
    # Line layers *.shp files
    # -----------------------
    _ = cktQgis.add_linelayers(cktNeplan._buses, cktNeplan._lines)
    # Turn layers into df
    OH_LVlines_df, _ = layer2df(cktQgis._lines["overH_LVlines"])
    OH_MVlines_df, _ = layer2df(cktQgis._lines["overH_MVlines"])
    UG_LVlines_df, _ = layer2df(cktQgis._lines["underG_LVlines"])
    UG_MVlines_df, _ = layer2df(cktQgis._lines["underG_MVlines"])
    service_LVlines_df, _ = layer2df(cktQgis._lines["service_LVlines"])
    # Finally write shapefiles within "./GIS/shapename.shp"
    OH_LVline_gdf = df2shp(OH_LVlines_df, "overH_LVlines")
    OH_MVline_gdf = df2shp(OH_MVlines_df, "overH_MVlines")
    UG_LVline_gdf = df2shp(UG_LVlines_df, "underG_LVlines")
    UG_MVline_gdf = df2shp(UG_MVlines_df, "underG_MVlines")
    service_LVlines_gdf = df2shp(
        service_LVlines_df,
        "service_LVlines")

    # -----------------------
    # Fuse layers *.shp files
    # -----------------------
    _ = cktQgis.add_fuse_layer(cktNeplan._fuses)
    # Turn layers into df
    fuse_df, _ = layer2df(cktQgis._fuses["Fuses"])
    # Finally write shapefiles within "./GIS/shapename.shp"
    fuse_gdf = df2shp(fuse_df, "Fuses")

    # ----------------------------
    # Regulator layers *.shp files
    # ----------------------------
    _ = cktQgis.add_regulator_layer(cktNeplan._regulators)
    # Turn layers into df
    regulator_df, _ = layer2df(cktQgis._regulators["Regulators"])
    # Finally write shapefiles within "./GIS/shapename.shp"
    regulator_gdf = df2shp(regulator_df, "Regulators")

    # ---------------------
    # PV layers *.shp files
    # ---------------------
    _ = cktQgis.add_PV_layer(cktNeplan._buses, cktNeplan._ders)
    # Turn layers into df
    PV_df, _ = layer2df(cktQgis._smallScale_DG["PVs"])
    # Finally write shapefiles within "./GIS/shapename.shp"
    PV_gdf = df2shp(PV_df, "PVs")

    # ---------------------------
    # Recloser layers *.shp files
    # ---------------------------
    _ = cktQgis.add_recloser_layer(cktNeplan._reclosers)
    # Turn layers into df
    recloser_df, _ = layer2df(cktQgis._reclosers["Reclosers"])
<<<<<<< HEAD
    # Finally write shapefiles within "./GIS/shapename.shp"
    recloser_gdf = df2shp(recloser_df, "Reclosers")

    #---------------------------------
    # Public Lights layers *.shp files
    #---------------------------------
    _ = cktQgis.add_PublicLights_layer(cktNeplan._publicLights)
    # Turn layers into df
    public_Lights_df = layer2df(cktQgis._publicLights["Public_Lights"])
    # Finally write shapefiles within "./GIS/shapename.shp"
    public_Lights_gdf = df2shp(public_Lights_df, "Public_Lights")
=======
    # Finally write shapefiles within "./GIS/shapename.shp"
    recloser_gdf = df2shp(recloser_df, "Reclosers")
>>>>>>> 378745c5
<|MERGE_RESOLUTION|>--- conflicted
+++ resolved
@@ -352,15 +352,6 @@
 
     Kind of tranformers:
 
-<<<<<<< HEAD
-    - Transformadores: "Distribution_transformers"
-
-    - Subestación unidad trifásica: "Subestation_three_phase_transformer"
-
-    - Subestación autotransformador: "Subestation_autotransformer"
-
-    - Subestación sin modelar: "Subestation_without_modeling_transformer"
-=======
     - Transformadores:
         "Distribution_transformers"
 
@@ -372,25 +363,10 @@
 
     - Subestación sin modelar:
         "Subestation_without_modeling_transformer"
->>>>>>> 378745c5
 
     New values:
         SECCONN:
             - OD: Open Delta
-<<<<<<< HEAD
-    
-    1. Note: In case of three phase (ABC) transformer with "SP"
-             replace by connection "4D".
-    
-    2. Note: In case of (AB, BC, AC) phases in Asymetrical transformers
-             their PRIMCONN == "OY" and SECCONN == "OD".
-    
-    3. Note: In case of (A, B, C) phases in Asymetrical 
-             transformers their PRIMCONN == "LG" and SECCONN == "SP".
-    
-    4. Note: There are transformers that do not have  element in the 
-             secondary.
-=======
             - 4D: Delta four wires
 
     1. Note: In case of (AB, BC, AC)
@@ -398,7 +374,6 @@
 
     2. Note: In case of (A, B, C)
              then PRIMCONN = "LG" and SECCONN = "SP".
->>>>>>> 378745c5
 
     """
     def __init__(self) -> None:
@@ -474,11 +449,6 @@
 
     - Cargas de baja tensión: "LV_load"
 
-<<<<<<< HEAD
-    1. Note: There are loads that are not connected to the secondary
-             of the modeled transformer and are assigned with
-             ICEobjID in its Node.
-=======
     The bool type attribute _ODDLOAD is `True` only
     for those loads right over a transformer; at
     the same time, such loads will be drag 10cm
@@ -489,7 +459,6 @@
     Note: See method
           :classmethod:`CKT_QGIS.add_AuxServLine`
           for more details.
->>>>>>> 378745c5
 
     """
     def __init__(self):
@@ -528,13 +497,7 @@
 
     Kind of fuses:
 
-<<<<<<< HEAD
-    - Fusibles: "Fuses"
-
-    1. Note: There are not notes.
-=======
     - Fusibles: "Fuses".
->>>>>>> 378745c5
 
     """
     def __init__(self):
@@ -573,13 +536,7 @@
 
     Kind of reclosers:
 
-<<<<<<< HEAD
-    - Reconectadores: "Reclosers"
-
-    1. Note: There are not notes.
-=======
     - Reconectadores: "Reclosers".
->>>>>>> 378745c5
 
     """
     def __init__(self):
@@ -604,13 +561,7 @@
 
     Kind of regulators:
 
-<<<<<<< HEAD
-    - Reguladores: "Regulators"
-
-    1. Note: There are not notes.
-=======
     - Reguladores: "Regulators".
->>>>>>> 378745c5
 
     """
     def __init__(self):
@@ -629,20 +580,6 @@
 
 
 class PublicLights():
-<<<<<<< HEAD
-    """Public lights object:
-
-    Kind of public lights:
-
-    - Alumbrado Público: "Public_Lights"
-
-    1. Note: There are not notes.
-    
-    """
-    def __init__(self):
-        self._PublicLights_layer = "Public_Lights"
-        self._ICEobjectID = []
-=======
     """Public lights object.
 
     Kind of public lights:
@@ -653,7 +590,6 @@
     def __init__(self):
         self._PublicLights_layer = "Public_Lights"
         self._ICEobjID = []
->>>>>>> 378745c5
         self._SERVICE = []
         self._KW = []
         self._NOMVOLT = []
@@ -1446,30 +1382,12 @@
                  set to 1 however is passed as float type:
                   _TAPSETTING: 1.0
 
-<<<<<<< HEAD
-        1. Note: The position of the tap is unknown, therefore it is
-              set to 1:
-                  _TAPSETTING: 1
-=======
         2. Note: Accordance with "Supervisión
                  de la calidad del suministro
                  eléctrico en baja y media tensión”
                  (AR-NT-SUCAL) CAPITULO I
                  BT =< 1 kV and 1 kV < MT <= 100 kV.
->>>>>>> 378745c5
-
-        2. Note: In accordance with "Supervisión de la calidad del suministro 
-                 eléctrico en baja y media tensión” (AR-NT-SUCAL) CAPITULO I 
-                 BT =< 1 kV and 1 kV < MT <= 100 kV.
-        
-        3. Note: For transformers with AB, AC, BC phases, the PRIMCONN = OY
-                 and SECCONN = OD. (EXCEL circuit has not references)
-        
-        3. Note: For transformers with ABC phases, the PRIMCONN = Y and
-                 SECCONN = 4D. (EXCEL circuit is wrong)
-        
-        5. Note: For transformers with A, B, C phases, the PRIMCONN = LG
-                 and SECCONN = SP. (EXCEL circuit has not references)
+
         """
         distrib_TX = Distribution_transformers
         for i, row in enumerate(txID):
@@ -1562,21 +1480,12 @@
                 # SECVOLT
                 snomv = float(cols[7].strip())
                 snomvcode = get_NOMVOLT(snomv)
-<<<<<<< HEAD
-                splitPH_TX._SECVOLT.append(snomvcode)
-                # MV/MV
-                if pnomv > 1 and snomv <= 100:
-                    splitPH_TX._MV_MV.append("YES")
-                else:
-                    splitPH_TX._MV_MV.append("NO")
-=======
                 distrib_TX._SECVOLT.append(snomvcode)
                 # MV/MV
                 if (1 < pnomv < 100) and (1 < snomv <= 100):
                     distrib_TX._MV_MV.append("YES")
                 else:
                     distrib_TX._MV_MV.append("NO")
->>>>>>> 378745c5
                 # RATEDKVA
                 ratedkva = float(cols[8].strip())
                 distrib_TX._RATEDKVA.append(ratedkva)
@@ -1615,23 +1524,6 @@
                     if n == 0:
                         ph = ft.strip()
                         phcode = get_PHASEDESIG(ph)
-<<<<<<< HEAD
-                        splitPH_TX._PHASEDESIG.append(phcode)
-
-                        if ph in ["AB", "AC", "BC"]:
-                            # PRIMCONN
-                            primconn = ph
-                            primmconncode = "OY"  # Open Wye
-                            splitPH_TX._PRIMCONN.append(primmconncode)
-                            # SECCONN
-                            secconncode = "OD"    # Open Delta
-                            splitPH_TX._SECCONN.append(secconncode)
-                        else:
-                            # PRIMCONN
-                            primconn = ph
-                            primmconncode = "LG"   # Line Ground
-                            splitPH_TX._PRIMCONN.append(primmconncode)
-=======
                         distrib_TX._PHASEDESIG.append(phcode)
                         if ph in {"AB", "AC", "BC"}:
                             # PRIMCONN
@@ -1646,7 +1538,6 @@
                             primconn = ph
                             primmconncode = "LG"   # Line-Ground
                             distrib_TX._PRIMCONN.append(primmconncode)
->>>>>>> 378745c5
                             # SECCONN
                             secconncode = "SP"     # Split-Phase
                             distrib_TX._SECCONN.append(secconncode)
@@ -1707,21 +1598,12 @@
                 # SECVOLT
                 snomv = float(cols[7].strip())
                 snomvcode = get_NOMVOLT(snomv)
-<<<<<<< HEAD
-                splitPH_TX._SECVOLT.append(snomvcode)
-                # MV/MV
-                if pnomv > 1 and snomv <= 100:
-                    splitPH_TX._MV_MV.append("YES")
-                else:
-                    splitPH_TX._MV_MV.append("NO")
-=======
                 distrib_TX._SECVOLT.append(snomvcode)
                 # MV/MV
                 if (1 < pnomv < 100) and (1 < snomv <= 100):
                     distrib_TX._MV_MV.append("YES")
                 else:
                     distrib_TX._MV_MV.append("NO")
->>>>>>> 378745c5
                 # RATEDKVA
                 ratedkva = float(cols[8].strip())
                 distrib_TX._RATEDKVA.append(ratedkva)
@@ -1764,11 +1646,6 @@
                              MVload: Load) -> tuple[Load]:
         """Unpack LV and MV loads attributes.
 
-<<<<<<< HEAD
-        The code for differenciate loads of MT underground and MT overhead
-        does not work because there are not these loads in Circuito_4.xlsx
-        and we can not make the code.
-=======
         In spite of is possible to retrieve MV loads
         there is no data about such kind of loads currently.
 
@@ -1776,11 +1653,6 @@
               since there is no information yet.
               In case was "YES" a _ID attribute must
               be provided so do its curveshape.
->>>>>>> 378745c5
-
-        1. Note: For the moment the attribute "AMI" is NO for all loads
-                 because there are not information in Circuito_4.xlsx
-                 for differenciate this.
 
         """
         for row in loadID:
@@ -1871,11 +1743,8 @@
                 # CLASS
                 loadType = get_CLASS(cols[12])
                 LVload._CLASS.append(loadType)
-<<<<<<< HEAD
-=======
                 # Update _ODDLOAD attr
                 LVload._ODDLOAD = True
->>>>>>> 378745c5
                 # AMI
                 LVload._AMI.append("NO")
 
@@ -2539,10 +2408,6 @@
 
     Note: _SECCONN of 4D means delta of four-wires.
 
-    1. Note: Replace SECCONN three phase transformers with 
-             PRIMCONN = "ESTRELLA" (Y) and SECCONN = "Fase_Partida" (SP) 
-             in LibraryType to SECCONN = "Delta 4 hilos" (4D)
-
     """
     # Library Type Modified
     newTxLibType = LibType
@@ -2566,16 +2431,7 @@
     for (k, v) in conn.items():
         newTxLibType = newTxLibType.replace(k, v)
 
-<<<<<<< HEAD
-    for (k, v) in secconn.items():
-        LibTypeMod = LibTypeMod.replace(k, v)
-        if "ABC" in LibTypeMod:
-            LibTypeMod = LibTypeMod.replace("SP", "4D")
-
-    return LibTypeMod
-=======
     return newTxLibType
->>>>>>> 378745c5
 
 
 def concat_linecols(linesData: dict) -> list[str]:
@@ -3162,7 +3018,6 @@
     _ = cktQgis.add_recloser_layer(cktNeplan._reclosers)
     # Turn layers into df
     recloser_df, _ = layer2df(cktQgis._reclosers["Reclosers"])
-<<<<<<< HEAD
     # Finally write shapefiles within "./GIS/shapename.shp"
     recloser_gdf = df2shp(recloser_df, "Reclosers")
 
@@ -3171,10 +3026,6 @@
     #---------------------------------
     _ = cktQgis.add_PublicLights_layer(cktNeplan._publicLights)
     # Turn layers into df
-    public_Lights_df = layer2df(cktQgis._publicLights["Public_Lights"])
+    public_Lights_df, _ = layer2df(cktQgis._publicLights["Public_Lights"])
     # Finally write shapefiles within "./GIS/shapename.shp"
-    public_Lights_gdf = df2shp(public_Lights_df, "Public_Lights")
-=======
-    # Finally write shapefiles within "./GIS/shapename.shp"
-    recloser_gdf = df2shp(recloser_df, "Reclosers")
->>>>>>> 378745c5
+    public_Lights_gdf = df2shp(public_Lights_df, "Public_Lights")