"""Parse *.shp attributes.

This program translates and adapts a given format of
certain kind of shape file attribute's name into a
standard notation requires for QGIS based on the manual
of "QGIS2OPENDSS" plug-in.

   Mario Roberto Peralta A.
   Universidad de Costa Rica (UCR)

Electric Power & Energy Research Laboratory (EPERLab).

"""
import pandas as pd
import geopandas as gpd
from shapely.geometry import Point, LineString
import numpy as np


class CKTdata:
    """Retrieve circuit data.

    Class that contains all of the objects (devices) of the circuit
    and its data regarding the sheets of the *.xlsx file whose
    attributes come in Naplan notation.
    """
    def __init__(self):
        self._buses = {}
        self._lines = {}
        self._AsymTx = {}
        self._Tx = {}
        self._loads = {}
        self._fuses = {}
        self._regulators = {}
        self._ders = {}
        self._reclosers = {}
        self._publicLights = {}

    def call_data(self, path: str) -> None:
        # Read data
        df = pd.read_excel(path,
                           sheet_name=None)
        # List of all sheets
        sheets = list(df.keys())

        # Set data regarding the sheet
        for sheet in df.keys():
            # Buses
            if sheet == sheets[0]:
                for c in df[sheet].columns:
                    values = [v for v in df[sheet][c]]
                    # Update attribute
                    self._buses[c] = values
            # Lines
            elif sheet == sheets[1]:
                for c in df[sheet].columns:
                    values = [v for v in df[sheet][c]]
                    # Update attribute
                    self._lines[c] = values
            # Asymetrical Transformer
            elif sheet == sheets[2]:
                for c in df[sheet].columns:
                    values = [v for v in df[sheet][c]]
                    # Update attribute
                    self._AsymTx[c] = values
            # Transformer
            elif sheet == sheets[3]:
                for c in df[sheet].columns:
                    values = [v for v in df[sheet][c]]
                    # Update attribute
                    self._Tx[c] = values
            # Loads
            elif sheet == sheets[4]:
                for c in df[sheet].columns:
                    values = [v for v in df[sheet][c]]
                    # Update attribute
                    self._loads[c] = values
            # Fuses
            elif sheet == sheets[5]:
                for c in df[sheet].columns:
                    values = [v for v in df[sheet][c]]
                    # Update attribute
                    self._fuses[c] = values
            # Regulators
            elif sheet == sheets[6]:
                for c in df[sheet].columns:
                    values = [v for v in df[sheet][c]]
                    # Update attribute
                    self._regulators[c] = values
            # DER's
            elif sheet == sheets[7]:
                for c in df[sheet].columns:
                    values = [v for v in df[sheet][c]]
                    # Update attribute
                    self._ders[c] = values
            # Reclosers
            elif sheet == sheets[8]:
                for c in df[sheet].columns:
                    values = [v for v in df[sheet][c]]
                    # Update attribute
                    self._reclosers[c] = values
            # PublicLights
            elif sheet == sheets[9]:
                for c in df[sheet].columns:
                    values = [v for v in df[sheet][c]]
                    # Update attribute
                    self._publicLights[c] = values


class Line():
    def __init__(self) -> None:
        """Line object.

        Kind of lines:
        - Líneas de MT subterráneas: "underG_MVline"
        - Líneas de MT aéreas: "overH_MVline"
        - Líneas de BT subterráneas: "underG_LVline"
        - Líneas de BT aéreas: "overH_LVline"
        - Conductores de acometidas: "service_LVline"

        New values:
            NEUT(PHASE/INSUL)MAT:
                - AL: Aluminum
                - SCU: Solid Copper
                - BCU: Bundle Copper
                - None: No data
            NEUT(PHASE)SIZ:
                - None: No data
            INSULVOLT:
                *String* datatype, usually for underground conductors
                in case of Over Head LV line is converted to (kV) as follow:
                - 0.6: 600 V
                - 1.0: 1000 V
                - 2.0: 2000 V
                - None: No data
            INSULMAT:
                - RHH: RHH/RHW-2/USE-2
                In case of Over Head MV/LV:
                - BARE: No insulated
                - COVER: Half-insulated
                - INSUL: Insulated
            LINEGEO:
                *String* datatype. Usually for overhead MV lines if
                it starts with "Y" or "N" (meaning with LV cable beneath
                the MV conductor or not) then will be followed by
                a geometry SIRDE code and finally information about the
                Guard Conductor (material & size). Such attribute has will
                have the next format:

                    <LVC>_<SIRDEcodeID>_<GUARDMAT>_<GUARDSIZ>

                - Y_2.1B_None_None: Flag style three-phase with neutral
                                    conductor ("2.1B") with LV
                                    cable beneath ("Y") but
                                    no information about
                                    guard conductor at all.
                - Y_2.1_AAAC_123.3: Horizontal three-phase with
                                    neutral conductor ("2.1")
                                    with LV cable beneath ("Y") and
                                    guard conductor whose material
                                    is: "AAAC" and size "123.3".
                - N_3_None_1/0: Horizontal with no neutral three-phase ("3")
                                with No LV cable beneath ("N")
                                whose guard conductor's size is 1/0 but the is
                                not information about its material.
            TYPE:
                For Over Head LV
                - LVC: Low Voltage Cable
                - CC: Concentric Cable
                - SLC: Street Lighting Cable
                Other
                - PLC: Public Lighting Conductor
                - SPH: Single-Phase
                - BPH: Split-Phase
                - TPH: Three-Phase

            LibraryName:
                Mandatory new string type attribute for ICE circuits with
                the following notation:

                    <LC(LG)>::<LibraryType>

                Where "LC" stands for "LineCode" and "LG" to
                "LineGeometry" depending on the electric model
                of the line defined in the `*.dss` library.

        1. Note: Optional attributes: "geometry" is not explicitly
                 mencioned in the manual of "QGIS2OPENDSS" plug-in.
                 It is the spatial points the line pass through.
                 "ICEobjectID" works as an extra unique label
                 for all circuit objects.
        2. Note: "Conductor" for HV/MV line & "Cable" for LV line.
        3. Note: *RHH* is also used for TYPE of underground LV lines.
        4. Note: *BARE* is now also used for INSULMAT not only for
                 TYPE attribute in second network anymore.
        5. Note: "None" = {
                    "NE": "No Existe",
                    "NT": "No tiene",
                    "UNK": "Desconocido",
                    "NA": "No aplica"
                }
        """
        # "*" symbol stands for mandator attribute
        self._ICEobjID = []   # New (*)
        self._LibName = []   # New (*)
        self._NEUTMAT = []       # *
        self._NEUTSIZ = []       # *
        self._PHASEMAT = []      # *
        self._PHASESIZ = []      # *
        self._INSULVOLT = []     # * (UG MVline)
        self._PHASEDESIG = []    # * (UG & OH MVline)
        self._INSULMAT = []      # * (UG's)
        self._NOMVOLT = []       # *
        self._SHIELDING = []     # * (UG MVline)
        self._INSULEV = []
        self._NEUTPER = []
        self._LINEGEO = []       # * (OH MVline)
        self._TYPE = []          # * (OH & serv LVline)
        self._LENGTH = []
        self._LENUNIT = []
        self._X1 = []
        self._Y1 = []
        self._X2 = []
        self._Y2 = []


class UG_MVline(Line):
    def __init__(self):
        super().__init__()
        self._line_layer = "underG_MVlines"


class OH_MVline(Line):
    def __init__(self):
        super().__init__()
        self._line_layer = "overH_MVlines"


class UG_LVline(Line):
    def __init__(self):
        super().__init__()
        self._line_layer = "underG_LVlines"


class OH_LVline(Line):
    def __init__(self):
        super().__init__()
        self._line_layer = "overH_LVlines"

    def split_overHLVlines(self, service_LV: Line) -> Line:
        """Define services LV lines layers.

        It gets services LV lines layer with empty
        attributes and returns it with its features
        by splitting overhead LV lines in general with
        those ones whose type is "DPX", "TPX" and "QPX"
        and which will be taken as *service* overhead
        LV lines layer. See source method
        :classmethod:`CKT_QGIS.set_attributes_lines`
        for more details.

        """
        oh_lvlayer = self.__dict__
        serviceLayer_data = {}
        blacklist = {"DPX", "TPX", "QPX"}
        black_ind = []

        for i, t in enumerate(oh_lvlayer["_TYPE"]):
            if t in blacklist:
                black_ind.append(i)

        for attr, ft in oh_lvlayer.items():
            if (type(ft) is list) and (len(ft) != 0):
                serv_fts = []
                for i in black_ind:
                    serv_fts.append(ft[i])
                serviceLayer_data[attr] = serv_fts

        # Remove services lines from OH_LVlines layer
        # Sort in reverse to avoid index shifting
        black_ind.sort(reverse=True)
        for attr, ft in oh_lvlayer.items():
            if (type(ft) is list) and (len(ft) != 0):
                for i in black_ind:
                    oh_lvlayer[attr].pop(i)

        # Update attributes for LV secondary lines
        for attr, fts in oh_lvlayer.items():
            setattr(self, attr, fts)
        # Set new attributes for services lines
        for k, v in serviceLayer_data.items():
            setattr(service_LV, k, v)

        return service_LV


class serv_LVline(Line):
    def __init__(self):
        super().__init__()
        self._line_layer = "service_LVlines"


class Bus():
    """Bus object.

    Kind of buses:
    - Barras de MT subterráneas: "underG_MVbus"
    - Barras de MT aéreas: "overH_MVbus"
    - Barras de BT subterráneas: "underG_LVbus"
    - Barras de BT aéreas: "overH_LVbus"

    Buses do not have obligatory attributes and only need to
    identify themselves with their ID, nominal voltage and
    geometry (X1,Y1).

    """
    def __init__(self) -> None:
        self._ICEobjID = []
        self._NOMVOLT = []
        self._X1 = []
        self._Y1 = []


class OH_MVbus(Bus):
    def __init__(self):
        super().__init__()
        self._bus_layer = "overH_MVbuses"


class OH_LVbus(Bus):
    def __init__(self):
        super().__init__()
        self._bus_layer = "overH_LVbuses"


class UG_MVbus(Bus):
    def __init__(self):
        super().__init__()
        self._bus_layer = "underG_MVbuses"


class UG_LVbus(Bus):
    def __init__(self):
        super().__init__()
        self._bus_layer = "underG_LVbuses"


class Transformer():
    """Missing documentation.

    Here goes the missing description of this class.

    """
    def __init__(self) -> None:
        self._ICEobjID = []
        self._NODE1 = []
        self._NODE2 = []
        self._SWITCH1 = []
        self._SWITCH2 = []
        self._ISREG = []       # _ISREGULATED
        self._PHASEDESIG = []
        self._PRIMVOLT = []
        self._SECVOLT = []
        self._PRIMCONN = []
        self._SECCONN = []
        self._KVAPHASEA = []
        self._KVAPHASEB = []
        self._KVAPHASEC = []
        self._RATEDKVA = []
        self._TAPSETTING = []
        self._TAPS = []
        self._MV_MV = []      # Label must be MV/MV
        self._HIGHVOLT = []
        self._MEDVOLT = []
        self._LOWVOLT = []
        self._XHL = []
        self._XHT = []
        self._XLT = []
        self._HIGHCONN = []
        self._MEDCONN = []
        self._LOWCONN = []
        self._KVAHIGH = []
        self._KVAMED = []
        self._KVALOW = []
        self._WINDINGS = []
        self._TAPMAX_MI = []    # Label must be TAPMAX/MI
        self._ISC_3P = []
        self._ISC_1P = []
        self._TTYPE = []
        self._X1 = []
        self._Y1 = []


class Distribution_Tx(Transformer):
    def __init__(self):
        super().__init__()
        self._Tx_layer = "Distribution_transformer"


class Subestation_three_phase_unit_Tx(Transformer):
    def __init__(self):
        super().__init__()
        self._Tx_layer = "Subestation_three_phase_transformer"


class Subestation_auto_Tx(Transformer):
    def __init__(self):
        super().__init__()
        self._Tx_layer = "Subestation_autotransformer"


class Subestation_without_modeling_Tx(Transformer):
    def __init__(self):
        super().__init__()
        self._Tx_layer = "Subestation_without_modeling_transformer"


class Load():
    """Missing documentation.

    Here goes the missing description of this class.

    """
    def __init__(self):
        self._ICEobjID = []
        self._NODE1 = []
        self._SWITCH1 = []
        self._PHASEDESIG = []
        self._NOMVOLT = []
        self._KWHMONTH = []
        self._PF = []
        self._MODEL = []
        self._CONN = []
        self._CLASS = []
        self._SERVICE = []
        self._AMI = []
        self._ID = []
        self._X1 = []
        self._Y1 = []


class LV_load(Load):
    def __init__(self):
        super().__init__()
        self._load_layer = "LV_load"


class MV_load(Load):
    def __init__(self):
        super().__init__()
        self._load_layer = "MV_load"


class Fuse():
    """Missing documentation.

    Here goes the missing description of this class.

    """
    def __init__(self):
        self._fuse_layer = "fuses"
        self._ICEobjID = []
        self._PHASEDESIG = []
        self._ONELEMENT = []
        self._NC = []
        self._CURVE = []
        self._RATED_C = []
        self._X1 = []
        self._Y1 = []


class PV():
    """Missing documentation.

    Here goes the missing description of this class.

    """
    def __init__(self):
        self._PV_layer = "PVs"
        self._ICEobjID = []
        self._NODE1 = []
        self._SWITCH1 = []
        self._TECH = []
        self._KVA = []
        self._CURVE1 = []
        self._CURVE2 = []
        self._X1 = []
        self._Y1 = []


class Recloser():
    """Missing documentation.

    Here goes the missing description of this class.

    """
    def __init__(self):
        self._recloser_layer = "reclosers"
        self._ICEobjID = []
        self._PHASEDESIG = []
        self._NC = []
        self._GRD_D = []
        self._PH_D = []
        self._GRD_F = []
        self._PH_F = []
        self._GRD_I = []
        self._PH_I = []
        self._GRD_TRIP = []
        self._PH_TRIP = []
        self._X1 = []
        self._Y1 = []


class Regulator():
    """Missing documentation.

    Here goes the missing description of this class.

    """
    def __init__(self):
        self._regulator_layer = "regulators"
        self._ICEobjID = []
        self._NOMVOLT = []
        self._PHASEDESIG = []
        self._KVA = []
        self._VREG = []
        self._PT_RATIO = []
        self._BANDWIDTH = []
        self._TAPS = []
        self._VCAP = []
        self._X1 = []
        self._Y1 = []


class PublicLights():
    def __init__(self):
        self._PublicLights_layer = "public_Lights"
        self._ICEobjectID = []
        self._SERVICE = []
        self._KW = []
        self._NOMVOLT = []
        self._ID = []
        self._MODEL = []
        self._X1 = []
        self._Y1 = []


class CKT_QGIS():
    """Result ciruict.

    Circuit layers with all data attributes ready to be converted
    to a shape file *.shp suitable for QGIS.
    Circuit in jSon style:
    lines = {
        "underG_MVline": {
            "NEUTMAT": [val0, val1, val3, ..., valN],
            "NEUTSIZ": [val0, val1, val3, ..., valN],
            "PHASEMAT": [val0, val1, val3, ..., valN],

            ...,

            "Y2": [val0, val1, val3, ..., valN]
        }
        "overH_MVline": {
            "NEUTMAT": [val0, val1, val3, ..., valN],
            "NEUTSIZ": [val0, val1, val3, ..., valN],
            "PHASEMAT": [val0, val1, val3, ..., valN],

            ...,

            "Y2": [val0, val1, val3, ..., valN]
        }
        "underG_LVline": {
            "NEUTMAT": [val0, val1, val3, ..., valN],
            "NEUTSIZ": [val0, val1, val3, ..., valN],
            "PHASEMAT": [val0, val1, val3, ..., valN],

            ...,

            "Y2": [val0, val1, val3, ..., valN]
        }
        "overH_LVline": {
            "NEUTMAT": [val0, val1, val3, ..., valN],
            "NEUTSIZ": [val0, val1, val3, ..., valN],
            "PHASEMAT": [val0, val1, val3, ..., valN],

            ...,

            "Y2": [val0, val1, val3, ..., valN]
        }
        "service_LVline": {
            "NEUTMAT": [val0, val1, val3, ..., valN],
            "NEUTSIZ": [val0, val1, val3, ..., valN],
            "PHASEMAT": [val0, val1, val3, ..., valN],

            ...,

            "Y2": [val0, val1, val3, ..., valN]
        }
    }

    """
    def __init__(self):
        self._buses = {}
        self._lines = {}
        self._transformers = {}
        self._MVloads = {}
        self._LVloads = {}
        self._publicLights = {}
        self._disconnectors = {}
        self._fuses = {}
        self._reclosers = {}
        self._largeScale_DG = {}
        self._smallScale_DG = {}
        self._regulators = {}
        self._capacitors = {}
        self.EVs = {}
        self.EbusesC = {}

    def add_linelayers(self, busesData: dict[list],
                       linesData: dict[list]) -> tuple[Line]:
        """Creats line layers.

        It gets lines data, creat the objects and sets its
        attributes.

        """
        # lineID
        linesID = concat_linecols(linesData)
        # Creat instances
        underG_LVline = UG_LVline()
        underG_MVline = UG_MVline()
        overH_LVline = OH_LVline()
        overH_MVline = OH_MVline()
        # Unpack libraryType
        line_layers = self.set_attributes_lines(
            underG_LVline,
            underG_MVline,
            overH_LVline,
            overH_MVline,
            busesData,
            linesID)
        # Switch _layer_type attribute for those
        # Services lines in overH_LVline layer
        service_LVline = serv_LVline()
        oh_lvlines = line_layers[2]
        service_LVline = oh_lvlines.split_overHLVlines(
            service_LV=service_LVline)

        # Add to line layers
        line_layers = list(line_layers)
        line_layers.append(service_LVline)
        # Update attribute
        for LL in line_layers:
            L = LL._line_layer
            dictAttrs = LL.__dict__
            self._lines[L] = {col.strip("_"): vals for (col, vals)
                              in dictAttrs.items()}

        return (underG_LVline, underG_MVline,
                overH_LVline, overH_MVline, service_LVline)

    def add_buslayers(self, busesData: dict[list]) -> tuple[Bus]:
        """Create bus layers.

        It gets buses data, create the objects and sets its
        attributes.

        """
        # BusID
        busID = concat_buscols(busesData)
        # Create instances
        underG_LVbus = UG_LVbus()
        underG_MVbus = UG_MVbus()
        overH_LVbus = OH_LVbus()
        overH_MVbus = OH_MVbus()

        # Unpack
        bus_layers = self.set_attributes_buses(
            underG_LVbus=underG_LVbus,
            underG_MVbus=underG_MVbus,
            overH_LVbus=overH_LVbus,
            overH_MVbus=overH_MVbus,
            busID=busID)

        # Update attribute
        for BL in bus_layers:
            B = BL._bus_layer
            dictAttrs = BL.__dict__
            self._buses[B] = {col.strip("_"): vals for (col, vals)
                              in dictAttrs.items()}

        return (underG_LVbus, underG_MVbus,
                overH_LVbus, overH_MVbus)

    def add_txlayers(self,
                     AsymTxData: dict[list],
                     TxData: dict[list]) -> tuple[Transformer]:
        """Create transformer layers.

        It gets transformer data, create the objects and sets its
        attributes.

        To store the layers of transformers was necessary change
        the name of the attributes MV_MV and TAPMAX_MI to
        MV/MV and TAPMAX/MI according to the manual.

        """
        # Number of Trafo2WindingAsym elements in sheet
        # from Neplan circuit.
        N_asymTXs = len(list(AsymTxData.values())[0])
        # Make a single sheet of transformers weather asym or not
        # by concatenating Trafo2Winding at the end.
        for k, v in TxData.items():
            AsymTxData[k] += v

        # TransformerID
        txID = concat_Txcols(AsymTxData)
        # Create instances
        Distribution_transformer = Distribution_Tx()
        Sub_three_phase_unit_Tx = Subestation_three_phase_unit_Tx()
        Sub_autoTx = Subestation_auto_Tx()
        Sub_without_modeling_Tx = Subestation_without_modeling_Tx()

        transformer_layers = self.set_attributes_tx(
            Distribution_transformer=Distribution_transformer,
            Sub_three_phase_unit_Tx=Sub_three_phase_unit_Tx,
            Sub_autoTx=Sub_autoTx,
            Sub_without_modeling_Tx=Sub_without_modeling_Tx,
            txID=txID,
            n_asymTxs=N_asymTXs
        )

        for TL in transformer_layers:
            T = TL._Tx_layer
            dictAttrs = TL.__dict__

            # Dictionay of modified attributes
            dictAttrsTx = {}
            for (col, vals) in dictAttrs.items():
                col = col.strip("_")
                if "MV_MV" in col:
                    col = col.replace("_", "/")
                    dictAttrsTx[col] = vals
                elif "TAPMAX_MI" in col:
                    col = col.replace("_", "/")
                    dictAttrsTx[col] = vals
                else:
                    dictAttrsTx[col] = vals

            self._transformers[T] = dictAttrsTx

        return (Distribution_transformer,
                Sub_three_phase_unit_Tx,
                Sub_autoTx,
                Sub_without_modeling_Tx)

    def add_load_layers(self,
                        loadsData: dict[list]) -> tuple[Load]:
        """Missing documentation.

        Here goes the missing description of this method.

        """
        # Rows
        loadID = concat_loadcols(loadsData)
        # Create instances
        LVload = LV_load()
        MVload = MV_load()

        load_layers = self.set_attributes_loads(
            LVload=LVload,
            MVload=MVload,
            loadID=loadID)

        for LL in load_layers:
            L = LL._load_layer
            if L == "LV_load":
                dictAttrs = LL.__dict__
                self._LVloads[L] = {col.strip("_"): vals for (col, vals)
                                    in dictAttrs.items()}
            else:
                dictAttrs = LL.__dict__
                self._MVloads[L] = {col.strip("_"): vals for (col, vals)
                                    in dictAttrs.items()}

        return (LVload, MVload)

    def add_fuse_layer(self, fuseData: dict[list]) -> Fuse:
        """Missing documentation.

        Here goes the missing description of this method.

        """
        # Concat columns
        fuseID = concat_fusecols(fuseData)
        # Create instance
        fuse = Fuse()

        fuse_layer = self.set_attributes_fuse(fuse=fuse,
                                              fuseID=fuseID)
        F = fuse_layer._fuse_layer
        dictAttrs = fuse_layer.__dict__
        self._fuses[F] = {col.strip("_"): vals
                          for (col, vals) in dictAttrs.items()}

        return (fuse)

    def add_PV_layer(self,
                     busesData: dict[list],
                     pvData: dict[list]) -> PV:
        """Missing documentation.

        Here goes the missing description of this method.

        """
        # Concat columns
        pvID = concat_PVcols(pvData)
        # Create instance
        pv = PV()
        pv_layer = self.set_attributes_PV(
            pv=pv,
            pvID=pvID,
            busesData=busesData)

        PVL = pv_layer._PV_layer
        dictAttrs = pv_layer.__dict__
        self._smallScale_DG[PVL] = {col.strip("_"): vals
                                    for (col, vals) in dictAttrs.items()}

        return pv

    def add_recloser_layer(self,
                           recloserData: dict[list]) -> Recloser:
        """Missing documentation.

        Here goes the missing description of this method.

        """
        # Concat recloserData rows
        recloserID = concat_reclosercols(recloserData)
        # Create instance
        recloser = Recloser()
        recloser_layer = self.set_attributes_recloser(recloser=recloser,
                                                      recloserID=recloserID)

        R = recloser_layer._recloser_layer
        dictAttrs = recloser_layer.__dict__
        self._reclosers[R] = {cols.lstrip("_"): vals
                              for (cols, vals) in dictAttrs.items()}

        return recloser

    def add_regulator_layer(self,
                            busesData,
                            regulatorData) -> Regulator:
        """Layer of regularos.

        It creats regulators layers attributes suitable to
        be converted to shapefiles.

        """
        # Concat columns
        regulatorID = concat_regulatorcols(regulatorData)
        # Create instance
        regulator = Regulator()
        regulator_layer = self.set_attributes_regulator(
            busesData=busesData,
            regulatorID=regulatorID,
            regulator=regulator)

        R = regulator_layer._regulator_layer
        dictAttrs = regulator_layer.__dict__
        self._regulators[R] = {cols.lstrip("_"): vals
                               for (cols, vals) in dictAttrs.items()}

        return regulator

    def add_PublicLights_layer(self, publicLightsData: dict) -> PublicLights:
        """Missing documentation.

        Missing description of this method.

        """

        # Concatenate columns
        publicLightsID = concat_publicLightscols(
            publicLightsData=publicLightsData)

        # Create instance
        public_lights = PublicLights()

        public_lights_layer = self.set_attributes_publicLights(
            public_lights=public_lights,
            publicLightsID=publicLightsID)

        PL = public_lights_layer._PublicLights_layer
        dictAttrs = public_lights_layer.__dict__
        self._publicLights[PL] = {cols.strip("_"): vals
                                  for cols, vals in dictAttrs.items()}

        return public_lights

    def set_attributes_lines(self,
                             underG_LVline: Line,
                             underG_MVline: Line,
                             overH_LVline: Line,
                             overH_MVline: Line,
                             busesData: dict[list],
                             linesID: list[str]) -> tuple[Line]:
        """Unpack the data of line layers.

        It gets some SIRDE code "subtipos" and gives them all
        another Manual format name depending on the zone
        voltage level.
        Note: For Underground MV line next attributes are taking
        as typical values:
        _SHIELDING: "CN"
        _NEUTMAT: "CU"
        _NEUTSIZ: "1/0"
        _LINEGEO: It's "None" but it will adopt
                  specific code in the future.
        Note: For Underground LV line next attributes are taking
        as typical values:
        _NEUTMAT: "CU"
        """
        # _TYPE
        oh_lvline = {
            "1": "LVC",
            "2": "DPX",
            "3": "TPX",
            "4": "QPX",
            "5": "CC",
            "6": "SLC"
        }

        for row in linesID:
            # ["Node1", "Node2", "Name", "LibraryType", "Length", "Un"]
            cols = row.split("&")
            # LibraryType -> LibraryName
            lineName = cols[3].replace(" ", "").strip()
            originalLib = cols[3]
            # Replace label
            Ltype = set_Label(originalLib)
            line = Ltype.split()
            # Underground
            if "SUB" in line[0]:
                # LV
                if "BT" in line[0]:
                    for n, ft in enumerate(line):
                        # _PHASEDESIG
                        if n == 0:
                            attrs = ft.split("_")
                            ph = attrs[2][:-1]
                            phcode = get_PHASEDESIG(ph)
                            underG_LVline._PHASEDESIG.append(phcode)
                        # _PHASESIZ
                        elif n == 1:
                            attr = ft.strip("_")
                            underG_LVline._PHASESIZ.append(attr)
                        # _PHASEMAT
                        elif n == 2:
                            attr = ft.strip()
                            underG_LVline._PHASEMAT.append(attr)
                        # [_INSULMAT, _NEUTSIZ]
                        elif n == 3:
                            attrs = ft.split("_")
                            underG_LVline._INSULMAT.append(attrs[0])
                            underG_LVline._NEUTSIZ.append(attrs[1])
                    # _LibName: LineCode (LC)
                    underG_LVline._LibName.append(f"LC::{lineName}")
                    # _NEUTMAT: *Typical Value*
                    underG_LVline._NEUTMAT.append("CU")
                    # _NOMVOLT
                    nomV = float(cols[5].strip())
                    codenomV = get_NOMVOLT(nomV)
                    underG_LVline._NOMVOLT.append(codenomV)
                    # _X1, _Y1, _X2, _Y2
                    from_bus = cols[0]
                    to_bus = cols[1]
                    (X1, Y1) = loc_buscoord(from_bus, busesData)
                    (X2, Y2) = loc_buscoord(to_bus, busesData)
                    underG_LVline._X1.append(X1)
                    underG_LVline._Y1.append(Y1)
                    underG_LVline._X2.append(X2)
                    underG_LVline._Y2.append(Y2)
                    # _ICEobjID
                    nameID = cols[2]
                    underG_LVline._ICEobjID.append(nameID)
                    # _LENGTH
                    length = float(cols[4].strip())
                    underG_LVline._LENGTH.append(length)

                # MV
                else:
                    for n, ft in enumerate(line):
                        # _PHASEDESIG
                        if n == 0:
                            attrs = ft.split("_")
                            ph = attrs[2][:-1]
                            phcode = get_PHASEDESIG(ph)
                            underG_MVline._PHASEDESIG.append(phcode)
                        # _PHASESIZ
                        elif n == 1:
                            attr = ft.strip("_")
                            underG_MVline._PHASESIZ.append(attr)
                        # _PHASEMAT
                        elif n == 2:
                            attr = ft.strip()
                            underG_MVline._PHASEMAT.append(attr)
                        # [_INSULMAT, _NEUTPER]
                        elif n == 3:
                            attrs = ft.split("_")
                            underG_MVline._INSULMAT.append(attrs[0])
                            underG_MVline._NEUTPER.append(attrs[1])
                    # _LibName: LineCode (LC)
                    underG_MVline._LibName.append(f"LC::{lineName}")
                    # _NEUTMAT: *Typical Value*
                    underG_MVline._NEUTMAT.append("CU")
                    # _NEUTSIZ: *Typical Value*
                    underG_MVline._NEUTSIZ.append("1/0")
                    # _LINEGEO
                    underG_MVline._LINEGEO.append("None")
                    # _SHIELDING: *Typical Value*
                    underG_MVline._SHIELDING.append("CN")
                    # _NOMVOLT
                    nomV = float(cols[5].strip())
                    codenomV = get_NOMVOLT(nomV)
                    underG_MVline._NOMVOLT.append(codenomV)
                    # _INSULVOLT
                    insulV = get_INSULVOLT(nomV)
                    underG_MVline._INSULVOLT.append(insulV)
                    # _X1, _Y1, _X2, _Y2
                    from_bus = cols[0]
                    to_bus = cols[1]
                    (X1, Y1) = loc_buscoord(from_bus, busesData)
                    (X2, Y2) = loc_buscoord(to_bus, busesData)
                    underG_MVline._X1.append(X1)
                    underG_MVline._Y1.append(Y1)
                    underG_MVline._X2.append(X2)
                    underG_MVline._Y2.append(Y2)
                    # _ICEobjID
                    nameID = cols[2]
                    underG_MVline._ICEobjID.append(nameID)
                    # _LENGTH
                    length = float(cols[4].strip())
                    underG_MVline._LENGTH.append(length)

            # Overhead
            else:
                # LV
                if "BT" in line[0]:
                    for n, ft in enumerate(line):
                        # _PHASESIZ[1]
                        if n == 0:
                            attrs = ft.split("_")
                            overH_LVline._PHASESIZ.append(attrs[1])
                        # [_PHASEMAT, _NEUTMAT, _NEUTSIZ, _TYPE]
                        elif n == 1:
                            attrs = ft.split("_")
                            # Set _TYPE
                            for (k, v) in oh_lvline.items():
                                attrs[-1] = attrs[-1].replace(k, v)
                            # Update attributes
                            overH_LVline._PHASEMAT.append(attrs[0])
                            overH_LVline._NEUTMAT.append(attrs[1])
                            overH_LVline._NEUTSIZ.append(attrs[2])
                            overH_LVline._TYPE.append(attrs[3])
                    # _LibName: LineCode (LC)
                    overH_LVline._LibName.append(f"LC::{lineName}")
                    # _NOMVOLT
                    nomV = float(cols[5].strip())
                    codenomV = get_NOMVOLT(nomV)
                    overH_LVline._NOMVOLT.append(codenomV)
                    # _X1, _Y1, _X2, _Y2
                    from_bus = cols[0]
                    to_bus = cols[1]
                    (X1, Y1) = loc_buscoord(from_bus, busesData)
                    (X2, Y2) = loc_buscoord(to_bus, busesData)
                    overH_LVline._X1.append(X1)
                    overH_LVline._Y1.append(Y1)
                    overH_LVline._X2.append(X2)
                    overH_LVline._Y2.append(Y2)
                    # _ICEobjID
                    nameID = cols[2]
                    overH_LVline._ICEobjID.append(nameID)
                    # _LENGTH
                    length = float(cols[4].strip())
                    overH_LVline._LENGTH.append(length)
                # MV
                else:
                    for n, ft in enumerate(line):
                        # _PHASEDESIG
                        if n == 0:
                            attrs = ft.split("_")
                            ph = attrs[1][:-1]
                            phcode = get_PHASEDESIG(ph)
                            overH_MVline._PHASEDESIG.append(phcode)
                        # _PHASESIZ
                        elif n == 1:
                            attr = ft.strip()
                            overH_MVline._PHASESIZ.append(attr)
                        # [_PHASEMAT, _NEUTMAT, _NEUTSIZ,
                        # GUARDMAT, GUARDSIZ, SIRDEcodeID, LVC]
                        elif n == 2:
                            attrs = ft.split("_")
                            overH_MVline._PHASEMAT.append(attrs[0])
                            overH_MVline._NEUTMAT.append(attrs[1])
                            overH_MVline._NEUTSIZ.append(attrs[2])
                            # _LINEGEO
                            geo_format = f"{attrs[6]}_{attrs[5]}" \
                                         f"_{attrs[4]}_{attrs[3]}"
                            overH_MVline._LINEGEO.append(geo_format)
                    # _LibName: LineCode (LC)
                    overH_MVline._LibName.append(f"LC::{lineName}")
                    # _NOMVOLT
                    nomV = float(cols[5].strip())
                    codenomV = get_NOMVOLT(nomV)
                    overH_MVline._NOMVOLT.append(codenomV)
                    # _X1, _Y1, _X2, _Y2
                    from_bus = cols[0]
                    to_bus = cols[1]
                    (X1, Y1) = loc_buscoord(from_bus, busesData)
                    (X2, Y2) = loc_buscoord(to_bus, busesData)
                    overH_MVline._X1.append(X1)
                    overH_MVline._Y1.append(Y1)
                    overH_MVline._X2.append(X2)
                    overH_MVline._Y2.append(Y2)
                    # _ICEobjID
                    nameID = cols[2]
                    overH_MVline._ICEobjID.append(nameID)
                    # _LENGTH
                    length = float(cols[4].strip())
                    overH_MVline._LENGTH.append(length)

        return (underG_LVline, underG_MVline,
                overH_LVline, overH_MVline)

    def set_attributes_buses(self,
                             underG_LVbus: Bus,
                             underG_MVbus: Bus,
                             overH_LVbus: Bus,
                             overH_MVbus: Bus,
                             busID: list[str]) -> tuple[Bus]:
        """Unpack the data of bus layers.

        Optional layer requested for ICE.

        """
        for row in busID:
            # ["Name", "Un", "CoordX1", "CoordY1"]
            cols = row.split("&")
            bus = cols[0]
            # Overhead layers
            if "AREA" in bus:
                # MV buses
                if "MT" in bus:
                    overH_MVbus._ICEobjID.append(bus)
                    # _NOMVOLT
                    nomV = float(cols[1].strip())
                    codenomV = get_NOMVOLT(nomV)
                    overH_MVbus._NOMVOLT.append(codenomV)
                    # _X1, _Y1
                    X1 = float(cols[2])
                    Y1 = float(cols[3])
                    overH_MVbus._X1.append(X1)
                    overH_MVbus._Y1.append(Y1)
                # LV buses
                else:
                    overH_LVbus._ICEobjID.append(bus)
                    # _NOMVOLT
                    nomV = float(cols[1].strip())
                    codenomV = get_NOMVOLT(nomV)
                    overH_LVbus._NOMVOLT.append(codenomV)
                    # _X1, _Y1
                    X1 = float(cols[2])
                    Y1 = float(cols[3])
                    overH_LVbus._X1.append(X1)
                    overH_LVbus._Y1.append(Y1)

            # Odd buses
            elif "_T" in bus:
                overH_LVbus._ICEobjID.append(bus.strip("_T"))
                # _NOMVOLT
                nomV = float(cols[1].strip())
                codenomV = get_NOMVOLT(nomV)
                overH_LVbus._NOMVOLT.append(codenomV)
                # _X1, _Y1
                X1 = float(cols[2])
                Y1 = float(cols[3])
                overH_LVbus._X1.append(X1)
                overH_LVbus._Y1.append(Y1)

            # Underground layers
            else:
                # MV buses
                if "MT" in bus:
                    # MV
                    underG_MVbus._ICEobjID.append(bus)
                    # _NOMVOLT
                    nomV = float(cols[1].strip())
                    codenomV = get_NOMVOLT(nomV)
                    underG_MVbus._NOMVOLT.append(codenomV)
                    # _X1, _Y1
                    X1 = float(cols[2])
                    Y1 = float(cols[3])
                    underG_MVbus._X1.append(X1)
                    underG_MVbus._Y1.append(Y1)
                # LV buses
                else:
                    underG_LVbus._ICEobjID.append(bus)
                    # _NOMVOLT
                    nomV = float(cols[1].strip())
                    codenomV = get_NOMVOLT(nomV)
                    underG_LVbus._NOMVOLT.append(codenomV)
                    # _X1, _Y1
                    X1 = float(cols[2])
                    Y1 = float(cols[3])
                    underG_LVbus._X1.append(X1)
                    underG_LVbus._Y1.append(Y1)

        return (underG_MVbus, underG_LVbus,
                overH_MVbus, overH_LVbus)

    def set_attributes_tx(self,
                          Distribution_transformer: Transformer,
                          Sub_three_phase_unit_Tx: Transformer,
                          Sub_autoTx: Transformer,
                          Sub_without_modeling_Tx: Transformer,
                          txID: list[str],
                          n_asymTxs: int) -> Transformer:
        """Unpack transformer attributes.

        For transformers without subestation `Trafo2WindingAsym` and
        `Trafo2Winding` we need to differentiate these transformers when
        the computer reads the txID (rows in the sheet) and we watch
        that LibraryType in "Trafo2Winding" contain the PRIMCONN and
        SECCONN, so for now we differentiate with this.

        Note: The position of the tap is unknown, therefore it is
              set to 1:
                  _TAPSETTING: 1

        """
        splitPH_TX = Distribution_transformer
        for i, row in enumerate(txID):
            # ["Name", "Node1", "Node2", "Switch1", "Switch2",
            # "IsRegulated", "Un1", "Un2", "Sr",
            # "LibraryType", "CoordX1", "CoordY1"]
            cols = row.split("&")
            # LibraryType
            LLype = cols[9]
            LLype2 = set_Label_Tx(LLype)
            # Asym case: ->
            # [PHASEDESIG, Sr, PRIMVOLT, kV, SECVOLT, kV, TxType]
            # Tx case: ->
            # [PHASEDESIG, Sr, PRIMVOLT, kV, SECVOLT, kV, TxType,
            # PRIMCONN, SECCONN]
            LLype3 = LLype2.split("_")

            # Trafo2Winding
            if i >= n_asymTxs:
                for n, ft in enumerate(LLype3):
                    # PHASEDESIGN
                    if n == 0:
                        ph = ft.strip()
                        phcode = get_PHASEDESIG(ph)
                        splitPH_TX._PHASEDESIG.append(phcode)

                        # KVAPHASEA
                        if ph == "A":
                            kvaphaseA = float(cols[8].strip())
                            splitPH_TX._KVAPHASEA.append(kvaphaseA)
                            splitPH_TX._KVAPHASEB.append(float(0))
                            splitPH_TX._KVAPHASEC.append(float(0))
                        # KVAPHASEB
                        elif ph == "B":
                            kvaphaseB = float(cols[8].strip())
                            splitPH_TX._KVAPHASEA.append(float(0))
                            splitPH_TX._KVAPHASEB.append(kvaphaseB)
                            splitPH_TX._KVAPHASEC.append(float(0))
                        # KVAPHASEC
                        elif ph == "C":
                            kvaphaseC = float(cols[8].strip())
                            splitPH_TX._KVAPHASEA.append(float(0))
                            splitPH_TX._KVAPHASEB.append(float(0))
                            splitPH_TX._KVAPHASEC.append(kvaphaseC)
                        elif ph == "AB":
                            kvaphaseA = float(cols[8].strip())/2
                            kvaphaseB = float(cols[8].strip())/2
                            splitPH_TX._KVAPHASEA.append(kvaphaseA)
                            splitPH_TX._KVAPHASEB.append(kvaphaseB)
                            splitPH_TX._KVAPHASEC.append(float(0))
                        elif ph == "BC":
                            kvaphaseB = float(cols[8].strip())/2
                            kvaphaseC = float(cols[8].strip())/2
                            splitPH_TX._KVAPHASEA.append(float(0))
                            splitPH_TX._KVAPHASEB.append(kvaphaseB)
                            splitPH_TX._KVAPHASEC.append(kvaphaseC)
                        elif ph == "AC":
                            kvaphaseA = float(cols[8].strip())/2
                            kvaphaseC = float(cols[8].strip())/2
                            splitPH_TX._KVAPHASEA.append(kvaphaseA)
                            splitPH_TX._KVAPHASEB.append(float(0))
                            splitPH_TX._KVAPHASEC.append(kvaphaseC)
                        elif ph == "ABC":
                            kvaphaseA = float(cols[8].strip())/3
                            kvaphaseB = float(cols[8].strip())/3
                            kvaphaseC = float(cols[8].strip())/3
                            splitPH_TX._KVAPHASEA.append(kvaphaseA)
                            splitPH_TX._KVAPHASEB.append(kvaphaseB)
                            splitPH_TX._KVAPHASEC.append(kvaphaseC)
                    # TTYPE
                    elif n == 6:
                        txtype = ft.strip()
                        txtypecode = get_TxType(txtype)
                        splitPH_TX._TTYPE.append(txtypecode)
                    # PRIMCONN
                    elif n == 7:
                        primconn = ft
                        primmconncode = primconn.strip()
                        splitPH_TX._PRIMCONN.append(primmconncode)
                    # SECCONN
                    elif n == 8:
                        secconn = ft
                        secconncode = secconn.strip()
                        splitPH_TX._SECCONN.append(secconncode)

                # PRIMVOLT
                pnomv = float(cols[6].strip())
                pnomvcode = get_NOMVOLT(pnomv)
                splitPH_TX._PRIMVOLT.append(pnomvcode)
                # SECVOLT
                snomv = float(cols[7].strip())
                snomvcode = get_NOMVOLT(snomv)
                splitPH_TX._SECVOLT.append(snomvcode)
                # RATEDKVA
                ratedkva = float(cols[8].strip())
                splitPH_TX._RATEDKVA.append(ratedkva)
                # TAPSETTING
                tapsetting = int(1)
                splitPH_TX._TAPSETTING.append(tapsetting)
                # NODE1
                from_bus = cols[1].strip()
                splitPH_TX._NODE1.append(from_bus)
                # NODE2
                to_bus = cols[2].strip()
                splitPH_TX._NODE2.append(to_bus)
                # X1
                X1 = float(cols[10])
                splitPH_TX._X1.append(X1)
                # Y1
                Y1 = float(cols[11])
                splitPH_TX._Y1.append(Y1)
                # ICEobjectID
                name = cols[0]
                splitPH_TX._ICEobjID.append(name.strip("_T"))
                # SWITCH1
                switch1 = cols[3].strip()
                splitPH_TX._SWITCH1.append(switch1)
                # SWITCH2
                switch2 = cols[4].strip()
                splitPH_TX._SWITCH2.append(switch2)
                # ISREGULATED
                isregulated = cols[5].strip()
                splitPH_TX._ISREG.append(isregulated)

            # Trafo2WindingAsym
            else:
                for n, ft in enumerate(LLype3):
                    # PHASEDESIGN
                    if n == 0:
                        ph = ft.strip()
                        phcode = get_PHASEDESIG(ph)
                        splitPH_TX._PHASEDESIG.append(phcode)
                        if ph == "AB" or ph == "AC" or ph == "BC":
                            # PRIMCONN
                            primconn = ph
                            primmconncode = "OY"
                            splitPH_TX._PRIMCONN.append(primmconncode)
                            # SECCONN
                            secconncode = "OD"    # OpenDelta
                            splitPH_TX._SECCONN.append(secconncode)
                        else:
                            # PRIMCONN
                            primconn = ph
                            primmconncode = "LG"
                            splitPH_TX._PRIMCONN.append(primmconncode)
                            # SECCONN
                            secconncode = "SP"     # Split Phase
                            splitPH_TX._SECCONN.append(secconncode)

                        # KVAPHASEA
                        if ph == "A":
                            kvaphaseA = float(cols[8].strip())
                            splitPH_TX._KVAPHASEA.append(kvaphaseA)
                            splitPH_TX._KVAPHASEB.append(float(0))
                            splitPH_TX._KVAPHASEC.append(float(0))
                        # KVAPHASEB
                        elif ph == "B":
                            kvaphaseB = float(cols[8].strip())
                            splitPH_TX._KVAPHASEA.append(float(0))
                            splitPH_TX._KVAPHASEB.append(kvaphaseB)
                            splitPH_TX._KVAPHASEC.append(float(0))
                        # KVAPHASEC
                        elif ph == "C":
                            kvaphaseC = float(cols[8].strip())
                            splitPH_TX._KVAPHASEA.append(float(0))
                            splitPH_TX._KVAPHASEB.append(float(0))
                            splitPH_TX._KVAPHASEC.append(kvaphaseC)
                        elif ph == "AB":
                            kvaphaseA = float(cols[8].strip())/2
                            kvaphaseB = float(cols[8].strip())/2
                            splitPH_TX._KVAPHASEA.append(kvaphaseA)
                            splitPH_TX._KVAPHASEB.append(kvaphaseB)
                            splitPH_TX._KVAPHASEC.append(float(0))
                        elif ph == "BC":
                            kvaphaseB = float(cols[8].strip())/2
                            kvaphaseC = float(cols[8].strip())/2
                            splitPH_TX._KVAPHASEA.append(float(0))
                            splitPH_TX._KVAPHASEB.append(kvaphaseB)
                            splitPH_TX._KVAPHASEC.append(kvaphaseC)
                        elif ph == "AC":
                            kvaphaseA = float(cols[8].strip())/2
                            kvaphaseC = float(cols[8].strip())/2
                            splitPH_TX._KVAPHASEA.append(kvaphaseA)
                            splitPH_TX._KVAPHASEB.append(float(0))
                            splitPH_TX._KVAPHASEC.append(kvaphaseC)
                        elif ph == "ABC":
                            kvaphaseA = float(cols[8].strip())/3
                            kvaphaseB = float(cols[8].strip())/3
                            kvaphaseC = float(cols[8].strip())/3
                            splitPH_TX._KVAPHASEA.append(kvaphaseA)
                            splitPH_TX._KVAPHASEB.append(kvaphaseB)
                            splitPH_TX._KVAPHASEC.append(kvaphaseC)
                    # TTYPE
                    elif n == 6:
                        txtype = ft.strip()
                        txtypecode = get_TxType(txtype)
                        splitPH_TX._TTYPE.append(txtypecode)

                # PRIMVOLT
                pnomv = float(cols[6].strip())
                pnomvcode = get_NOMVOLT(pnomv)
                splitPH_TX._PRIMVOLT.append(pnomvcode)
                # SECVOLT
                snomv = float(cols[7].strip())
                snomvcode = get_NOMVOLT(snomv)
                splitPH_TX._SECVOLT.append(snomvcode)
                # RATEDKVA
                ratedkva = float(cols[8].strip())
                splitPH_TX._RATEDKVA.append(ratedkva)
                # TAPSETTING
                tapsetting = int(1)
                splitPH_TX._TAPSETTING.append(tapsetting)
                # NODE1
                from_bus = cols[1].strip()
                splitPH_TX._NODE1.append(from_bus)
                # NODE2
                to_bus = cols[2].strip()
                splitPH_TX._NODE2.append(to_bus)
                # X1
                X1 = float(cols[10])
                splitPH_TX._X1.append(X1)
                # Y1
                Y1 = float(cols[11])
                splitPH_TX._Y1.append(Y1)
                # ICEobject_ID
                name = cols[0]
                splitPH_TX._ICEobjID.append(name.strip("_T"))
                # SWITCH1
                switch1 = cols[3].strip()
                splitPH_TX._SWITCH1.append(switch1)
                # SWITCH2
                switch2 = cols[4].strip()
                splitPH_TX._SWITCH2.append(switch2)
                # ISREGULATED
                isregulated = cols[5].strip()
                splitPH_TX._ISREG.append(isregulated)

        return (splitPH_TX,
                Sub_three_phase_unit_Tx,
                Sub_autoTx,
                Sub_without_modeling_Tx)

    def set_attributes_loads(self,
                             loadID: list[str],
                             LVload: Load,
                             MVload: Load):
        """Unpack LV and MV loads attributes.

        The code for differenciate loads of MT underground and MT overhead
        does not work because there are not these loads in Circuito_2.xlsx
        and we can not make the code.

        """
        for row in loadID:
            # ["Node1", "Name", "Phase", "Switch1",
            # "Un", "E", "VelanderK1", "LfType", "Unit",
            # "CosPhi", "CoordX1", "CoordY1", "Tipo"]
            cols = row.split("&")
            load = cols[0]

            if "BT" in load:
                # KWHMONTH
                kwhmonth = float(cols[5].strip())
                LVload._KWHMONTH.append(kwhmonth)
                # NOMVOLT
                nomvolt = float(cols[4])
                nomvoltcode = get_NOMVOLT(nomvolt)
                LVload._NOMVOLT.append(nomvoltcode)
                # SERVICE
                phase = int(cols[2].strip())
                srvc = get_SERVICE(phase)
                LVload._SERVICE.append(srvc)
                # PHASEDESIG
                phasedesig = int(cols[2].strip())
                phasedesigcode = get_PHASEDESIG(phcode=phasedesig)
                LVload._PHASEDESIG.append(phasedesigcode)
                # SWITCH1
                switch1 = cols[3].strip()
                LVload._SWITCH1.append(switch1)
                # NODE1
                node1 = cols[0].strip()
                LVload._NODE1.append(node1)
                # PF
                pf = float(cols[9].strip())
                LVload._PF.append(pf)
                # ICEobjectID
                objectID = cols[1].strip()
                LVload._ICEobjID.append(objectID)
                # X1
                X1 = float(cols[10].strip())
                LVload._X1.append(X1)
                # Y1
                Y1 = float(cols[11].strip())
                LVload._Y1.append(Y1)
                # CLASS
                loadType = get_CLASS(cols[12])
                LVload._CLASS.append(loadType)


            elif "_T" in load:
                # KWHMONTH
                kwhmonth = float(cols[5].strip())
                LVload._KWHMONTH.append(kwhmonth)
                # NOMVOLT
                nomvolt = float(cols[4])
                nomvoltcode = get_NOMVOLT(nomvolt)
                LVload._NOMVOLT.append(nomvoltcode)
                # SERVICE
                phase = int(cols[2].strip())
                srvc = get_SERVICE(phase)
                LVload._SERVICE.append(srvc)
                # PHASEDESIG
                phasedesig = int(cols[2].strip())
                phasedesigcode = get_PHASEDESIG(phcode=phasedesig)
                LVload._PHASEDESIG.append(phasedesigcode)
                # SWITCH1
                switch1 = cols[3].strip()
                LVload._SWITCH1.append(switch1)
                # NODE1
                node1 = cols[0].strip()
                LVload._NODE1.append(node1)
                # PF
                pf = float(cols[9].strip())
                LVload._PF.append(pf)
                # ICEobjectID
                objectID = cols[1].strip()
                LVload._ICEobjID.append(objectID)
                # X1
                X1 = float(cols[10].strip())
                LVload._X1.append(X1)
                # Y1
                Y1 = float(cols[11].strip())
                LVload._Y1.append(Y1)
                # CLASS
                loadType = get_CLASS(cols[12])
                LVload._CLASS.append(loadType)

            elif "MT" in load:
                # Missing Data
                pass

        return (LVload, MVload)

    def set_attributes_fuse(self,
                            fuse: Fuse,
                            fuseID: list[str]):
        """Unpack fuses attributes.

        One layer of fuses only.

        """
        for row in fuseID:
            # ["Name", "Phase", "IsActive", "OnElement", "X", "Y"]
            cols = row.split("&")

            # ICEObjectID
            objetID = cols[0].strip("_F")
            fuse._ICEobjID.append(objetID)
            # PHASEDESIGN
            phasedesign = int(cols[1].strip())
            phasedesigncode = get_PHASEDESIG(phcode=phasedesign)
            fuse._PHASEDESIG.append(phasedesigncode)
            # NC
            nc = cols[2].strip()
            nccode = get_NC(nc)
            fuse._NC.append(nccode)
            # ONELEMENT
            onelement = cols[3].strip()
            fuse._ONELEMENT.append(onelement)
            # _X1
            fuse._X1.append(float(cols[4]))
            # _Y1
            fuse._Y1.append(float(cols[5]))
        return (fuse)

    def set_attributes_PV(self,
                          pv: PV,
                          pvID: list[str],
                          busesData: dict[list]):
        """Unpack attributes of Photovoltaic technologies.

        In order to make hosting capacity in low voltage networks.

        """
        for row in pvID:
            # cols: ["Name", "Node1", "Switch1", "Pset", "Cosr", "Unit",
            # "Phase", "Sr", "nProductionType", "Ur", "Un", "Sk2max", "Sk2min"]
            cols = row.split("&")
            PV = cols[0].split("_")[3]

            # ICEobjectID
            objectID = cols[0].strip("_PV")
            pv._ICEobjID.append(objectID)
            # NODE1
            node1 = cols[1].strip()
            pv._NODE1.append(node1)
            # SWITCH1
            switch1 = cols[2].strip()
            pv._SWITCH1.append(switch1)
            # KVA
            kva = float(cols[7].strip())
            pv._KVA.append(kva)
            # TECH
            pv._TECH.append(PV)
            # X1, Y1
            busname = cols[1].strip()
            (X1, Y1) = loc_buscoord(busname, busesData)
            pv._X1.append(X1)
            pv._Y1.append(Y1)

        return (pv)

    def set_attributes_recloser(self,
                                recloser: Recloser,
                                recloserID: list[str]):
        """"Reclosers (also considered breakers).

        One layer for reclosers only.

        """
        # ["Name", "Phase", "Switch", "OnElement", "X", "Y"]
        for row in recloserID:
            cols = row.split("&")

            # ICEobjectID
            objectID = cols[0].strip("R")
            recloser._ICEobjID.append(objectID)
            # PHASEDESIG
            phasedesig = int(cols[1].strip())
            phasedesigcode = get_PHASEDESIG(phcode=phasedesig)
            recloser._PHASEDESIG.append(phasedesigcode)
            # NC
            NC = cols[2].strip()
            recloser._NC.append(NC)
            # X1
            X1 = float(cols[4])
            recloser._X1.append(X1)
            # Y1
            Y1 = float(cols[5])
            recloser._Y1.append(Y1)

        return (recloser)

    def set_attributes_regulator(self,
                                 busesData: dict,
                                 regulatorID: list[str],
                                 regulator: Regulator):
        """Unpack data of regulars and set its attributes.

        To assign the unknown attributes given the lack of information
        in the circuit, the following should be considered:

        `VREG:` is typically used 120V in distribution network.
        `BANDWIDTH:` is typically used 2 in distributon network.
        `PT_RATIO:` use the nominal voltage of the circuit and regulated
                    voltage for its calculation.
        `TAPS:` are asigned as 32.

        """
        # ["Name", "Node1", "Node2", "Switch1", "Switch2",
        # "Un1", "Un2", "Phase", "LibraryType", "X", "Y"]
        for row in regulatorID:
            cols = row.split("&")
            libraryType = cols[8].split("_")

            # ICEobjectID
            objectID = cols[0].strip("_R")
            regulator._ICEobjID.append(objectID)
            # PHASEDESIG
            phasedesig = int(cols[7])
            phasedesigcode = get_PHASEDESIG(phcode=phasedesig)
            regulator._PHASEDESIG.append(phasedesigcode)
            # NOMVOLT
            nomvolT = float(cols[5])
            nomvolTcode = get_NOMVOLT(nomvolT)
            regulator._NOMVOLT.append(nomvolTcode)
            # KVA
            kva = float(libraryType[1])
            regulator._KVA.append(kva)
            # VREG
            vreg = float(120)
            regulator._VREG.append(vreg)
            # PT_RATIO
            pt_ratio = get_TP_RATIO(vnom=nomvolT, vreg=vreg)
            regulator._PT_RATIO.append(pt_ratio)
            # BANDWIDTH
            bandwidth = float(2)
            regulator._BANDWIDTH.append(bandwidth)
            # X1
            X1 = float(cols[9])
            regulator._X1.append(X1)
            # Y1
            Y1 = float(cols[10])
            regulator._Y1.append(Y1)
            # TAPS
            regulator._TAPS.append(int(32))

        return (regulator)

    def set_attributes_publicLights(self,
                                    public_lights: PublicLights,
                                    publicLightsID: list[str]) -> PublicLights:
        """Missing documentation.

        Missing description of this method.

        """
        # ["Node1", "Name", "Phase", "Switch1",
        # "Potencia_kW", "Lftype", "Unit", "CosPhi",
        # "CoordX1", "CoordY1", "Un"]
        for row in publicLightsID:
            cols = row.split("&")

            # ICEobjectID
            objectID = cols[1]
            public_lights._ICEobjectID.append(objectID)
            # SERVICE
            phase = int(cols[2])
            srvc = get_SERVICE(phase)
            public_lights._SERVICE.append(srvc)
            # KW
            kw = float(cols[4])
            public_lights._KW.append(kw)
            # NOMVOLT
            nomvolt = float(cols[10])
            nomvoltcode = get_NOMVOLT(nomvolt)
            public_lights._NOMVOLT.append(nomvoltcode)
            # X1
            X1 = float(cols[8])
            public_lights._X1.append(X1)
            # Y1
            Y1 = float(cols[9])
            public_lights._Y1.append(Y1)

        return (public_lights)


def get_PHASEDESIG(phcode) -> int:
    """Phase designation.

    Set the phase code based on the manual either
    Neplan code or Phase letter if `phcode` is a string.

    * --------*---------------*
    |  code   |      ph       |
    *---------*---------------*
    |    3    |  1: C (T)     |
    |    2    |  2: B (S)     |
    |    6    |  3: BC (ST)   |
    |    1    |  4: A (R)     |
    |    5    |  5: AC (RT)   |
    |    4    |  6: AB (RS)   |
    |    0    |  7: ABC (RST) |
    |    7    |  7: ABC (RST) |
    *---------*---------------*

    If `phcode` is a integer SIRDE translation will be taken.

    """
    if type(phcode) is str:
        if phcode == "C" or phcode == "T":
            return 1
        elif phcode == "B" or phcode == "S":
            return 2
        elif phcode == "BC" or phcode == "ST":
            return 3
        elif phcode == "A" or phcode == "R":
            return 4
        elif phcode == "AC" or phcode == "RT":
            return 5
        elif phcode == "AB" or phcode == "RS":
            return 6
        elif phcode == "ABC" or phcode == "RST":
            return 7
    else:
        if phcode == 3:
            return 1
        elif phcode == 2:
            return 2
        elif phcode == 6:
            return 3
        elif phcode == 1:
            return 4
        elif phcode == 5:
            return 5
        elif phcode == 4:
            return 6
        elif phcode == 0 or phcode == 7:
            return 7


def get_NOMVOLT(nomVLL: float) -> int:
    """Nominal voltage.

    *---------*-----------------*-----------------*----------------*
    |  Code   | Voltage LN [kV] | Voltage LL [kV] |   Connection   |
    *---------*-----------------*-----------------*----------------*
    |   20    |     0.12        |       0.208     |      wye       |
    |   30    |     0.12        |       0.24      |  split-phase   |
    |   35    |     0.254       |       0.44      |      wye       |
    |   40    |     0.24        |       0.48      |  split-phase*  |
    |   50    |     0.277       |       0.48      |      wye       |
    |   60    |     0.48        |       0.48      |     delta      |
    |   70    |     0.24        |       0.416     |      wye       |
    |   80    |     2.40        |       2.40      |     delta      |
    |   110   |     4.16        |       4.16      |     delta      |
    |   120   |     2.40        |       4.16      |      wye       |
    |   150   |     7.20        |       7.20      |     delta      |
    |   160   |     4.16        |       7.20      |      wye       |
    |   210   |     7.22        |       12.5      |      wye       |
    |   230   |     7.62        |       13.2      |      wye       |
    |   260   |     13.8        |       13.8      |     delta      |
    |   270   |     7.97        |       13.8      |      wye       |
    |   340   |     14.38       |       24.9      |      wye       |
    |   380   |     19.92       |       34.5      |      wye       |
    *---------*-----------------*-----------------*----------------*
    Note: Code 40 refers to special delta of splitted phase.

    """
    nomVs = [0.208, 0.24, 0.44, 0.48, 0.48,
             0.48, 0.416, 2.40, 4.16, 4.16,
             7.20, 7.20, 12.5, 13.2, 13.8,
             13.8, 24.9, 34.5]
    codes = [20, 30, 35, 40, 50, 60, 70, 80,
             110, 120, 150, 160, 210, 230,
             260, 270, 340, 380]

    return codes[nomVs.index(nomVLL)]


def get_INSULVOLT(nomVLL: float) -> str:
    """Insulation standardized voltage (kV).

    For Underground MV lines. Usually:
    - 15
    - 25
    - 35
    - 45
    Otherwise QGIS2OPENDSS handbook should be considered.

    """
    if nomVLL <= 15:
        return "15"
    elif 15 < nomVLL <= 25:
        return "25"
    elif 25 < nomVLL <= 35:
        return "35"
    elif nomVLL > 35:
        return "45"


def get_SERVICE(code: int) -> int:
    """Connection type designation of loads and AP.

    Set the phase code based on the manual either
    Neplan code or Phase letter if `code` is passed.
    PARAMETERS:
        srvc: Phase (A/R, B/S, C/T) Manual code
        code: Neplan code

    * --------*-----------------*----------------------------------------*
    |  code   |      srvc       |              Definition                |
    *---------*-----------------*----------------------------------------*
    |    4    |  1: A (R)       | Load connected to phase 1 and neutral. |
    |    2    |  2: B (S)       | Load connected to phase 2 and neutral. |
    |    1    |  3: C (T)       | Load connected to phase 3 and neutral. |
    |    6    |  12: AB (RS)    | Load connected to phase 1 and phase 2. |
    |    3    |  23: BC (ST)    | Load connected to phase 2 and phase 3. |
    |    5    |  13: AC (RT)    | Load connected to phase 1 and phase 3. |
    |    0    |  123: ABC (RST) | Load connected to three phase.         |
    |    7    |  7: ABC (RST)   | Load connected to three phase.         |
    *---------*-----------------*----------------------------------------*

    """
    if code == 1:
        return int(3)
    elif code == 2:
        return int(2)
    elif code == 3:
        return int(23)
    elif code == 4:
        return int(1)
    elif code == 5:
        return int(13)
    elif code == 6:
        return int(12)
    elif code == 0 or code == 7:
        return int(7)


def get_TxType(txtype: str) -> int:
    """Transformer type designation.

    Set the type code based on the SIRDE either
    Neplan code.
    PARAMETERS:
        Subtipo: Phase (1, 2, 3, 4, 5) SIRDE code
        Descripcion: SIRDE code

    * --------*-----------------*
    | Subtipo |   Descripcion   |
    *---------*-----------------*
    |    1    |  Tipo poste     |
    |    2    |  Pedestal       |
    |    3    |  Sumergible     |
    |    4    |  Subestacion    |
    |    5    |  Seco           |
    *---------*-----------------*

    """
    if txtype == "1":
        return "Tipo poste"
    elif txtype == "2":
        return "Pedestal"
    elif txtype == "3":
        return "Sumergible"
    elif txtype == "4":
        return "Subestacion"
    elif txtype == "5":
        return "Seco"


def get_NC(nc: str) -> str:
    """Fuse Normally Closed.

    Indicates if the fuse is open or closed.
    NEPLAN code : IsActive
    Manual code : NC

    *----------*-------*
    | IsActive |   NC  |
    *----------*-------*
    |    1     |  Yes  |
    |    0     |  No   |
    *----------*-------*

    """
    if nc == "1":
        return "Yes"
    else:
        return "No"


def get_TP_RATIO(vnom: float, vreg: float) -> float:
    """Tap ratio.

    Return the transformation ratio of the regulator
    PT voltages.

    Note: Typically the secondary winding is at 120V.
    Note: Manual considers this attribute as real number
          this function rounds and returns a
          float according to the manual.

    """
    tp_ratio = ((vnom*1e3)/np.sqrt(3))*(1/vreg)
    return float(round(tp_ratio))


def get_CLASS(code:str) -> str:
    """
    Load type designation.

    Set the type code based on the manual either
    SIRDE code.
    PARAMETERS:
        class: Manual description
        code: SIRDE code

    *--------*--------------------------------------------------------*--------------------*
    |  Code  |                    Customer class                      |      class         |
    *--------*--------------------------------------------------------*--------------------*
    |    1   |    Residencial                                         |       R            |
    |    2   |    General                                             |       C            |
    |    3   |    Industrial                                          |       I            |
    |    4   |    Social                                              |       None         |
    |   22   |    General                                             |       C            |
    |   23   |    General                                             |       C            |
    |   32   |    Industrial                                          |       I            |
    |   33   |    Industrial                                          |       I            |
    |   41   |    Social                                              |       None         |
    |   80   |    Media Tensión A                                     |       None or I    |
    |   85   |    Media Tensión B                                     |       None or I    |
    |   15   |    Usuarios Directos del Servicio de Generación ICE    |       None or I    |
    |   13   |    Ventas a ICE Distribución y CNFL                    |       None         |
    |   14   |    Ventas al Servicio de Distribución                  |       None         |
    *--------*--------------------------------------------------------*--------------------*

    """

    if code == "1":
        return "R"
    if code == "2":
        return "C"
    if code == "3":
        return "I"


def set_Label(LibType: str) -> str:
    """Replace to labels used in manual.

    Notation from Neplan/SIRDE to manual notation.
    No data {
            "NE": "No Existe",
            "NT": "No tiene",
            "UNK": "Desconocido",
            "NA": "No aplica"
        }
    ALL to "None": No data (Empty) instead.

    MATERIAL = {
        "CO_SO": "SCU",
        "CO_TR": "BCU",
        "COBRE": "CU",
        "ALUMI": "AL",
    }
    INSULVOLT = {
        "600": "0.6",
        "1000": "1.0",
        "2000": "2.0"
    }
    INSULMAT = {
            "DESNU": "BARE",
            "SEMIA": "COVER",
            "AISLA": "INSUL",
    }
    TYPE = {
        "OH_MVline": {
            "1": "SPH",
            "2": "BPH",
            "3": "TPH"
        },
        "UG_MVline" : {
            "": ""
        },
        "OH_LVline" : {
            "1": "LVC",
            "2": "DPX",
            "3": "TPX",
            "4": "QPX",
            "5": "CC",
            "6": "SLC"
        },
        "UG_LVline" : {
            "1": "SPH",
            "2": "TPH",
            "3": "PLC"
        }
    }
    1. Note: keys "1", "2" & "3" are seen like string
             and could take different values depending on
             the zone voltage level.
    2. Note: Neplan notation LibraryType does not have the
            label code (TYPE) for UG's conducors.
    3. Note: UG_MVline type has no data about conductors TYPE.

    """
    # Missing data:
    noData = ["NE", "NT", "UNK", "NA"]
    for b in noData:
        LibType = LibType.replace(b, "None")
    # MATERIAL
    material = {
        "CO_SO": "SCU",
        "CO_TR": "BCU",
        "COBRE": "CU",
        "ALUMI": "AL",
    }
    for (k, v) in material.items():
        LibType = LibType.replace(k, v)
    # INSULVOLT
    insulvolt = {
        "600": "0.6",
        "1000": "1.0",
        "2000": "2.0"
    }
    for (k, v) in insulvolt.items():
        LibType = LibType.replace(k, v)
    # INSULMAT
    insulmat = {
            "DESNU": "BARE",
            "SEMIA": "COVER",
            "AISLA": "INSUL",
    }
    for (k, v) in insulvolt.items():
        LibType = LibType.replace(k, v)

    return LibType


def set_Label_Tx(LibType: str) -> str:
    """Change name of labels.

    It replaces the original labels (values's name of
    attributes comming from Neplan) in LibraryType of
    transformers, for common notation used in the manual of
    `QGIS2OPENDSS` plug-in.

    """
    # Library Type Modified
    LibTypeMod = LibType
    # NOMVOLT
    nomvolt = {
        ".240": "0.24",
        ".208": "0.208",
        ".480": "0.48"
    }

    for (k, v) in nomvolt.items():
        LibTypeMod = LibTypeMod.replace(k, v)

    # PRIMCONN
    primconn = {
        "Estrella": "Y",
        "Delta": "D",
        "DEFINIR": "OY",    # Open Wey
        "DEFINIR": "LG"     # Line-Ground
    }

    for (k, v) in primconn.items():
        LibTypeMod = LibTypeMod.replace(k, v)

    # SECCONN
    secconn = {
        "Estrella": "Y",
        "Delta": "D",
        "DEFINIR": "4D",     # Delta four threads
        "Fase_Partida": "SP"
    }

    for (k, v) in secconn.items():
        LibTypeMod = LibTypeMod.replace(k, v)

    return LibTypeMod


def concat_linecols(linesData: dict) -> list[str]:
    """Concatenate columns.

    Resulting shape of a single element
    ['NodeFrom1'&'NodeTo1'&'LibraryType1'&... &'attr1M',
    'NodeFrom2'&'NodeTo2'&'LibraryType2'&... &'attr2M', ...
    ...,
    'NodeFromN'&'NodeToN'&'LibraryTypeN'&... &'attrNM'].

    """
    for k, v in linesData.items():
        if k == "Node1":
            col1 = v
        elif k == "Node2":
            col2 = v
        elif k == "Name":
            col3 = v
        elif k == "LibraryType":
            col4 = v
        elif k == "Length":
            col5 = v
        elif k == "Un":
            col6 = v

    cols = zip(col1, col2, col3, col4, col5, col6)
    linesID = [f"{c1}&{c2}&{c3}&{c4}&{c5}&{c6}"
               for c1, c2, c3, c4, c5, c6 in cols]

    return linesID


def concat_buscols(busesData: dict) -> list[str]:
    """Concatenate columns.

    ResulLing shape of a single element
    ['Name'&'Un'&'CoordX1'&... &'attr1M',
    'Name'&'Un'&'CoordX1'&... &'attr2M', ...
    ...,
    'NodeFromN'&'NodeToN'&'LibraryTypeN'&... &'attrNM'].

    """
    for k, v in busesData.items():
        if k == "Name":
            col1 = v
        elif k == "Un":
            col2 = v
        elif k == "CoordX1":
            col3 = v
        elif k == "CoordY2":
            col4 = v

    cols = zip(col1, col2, col3, col4)
    busID = [f"{c1}&{c2}&{c3}&{c4}"
             for c1, c2, c3, c4 in cols]

    return busID


def concat_Txcols(TxData: dict) -> list[str]:
    """Concatenate columns.

    ResulLing shape of a single element
    ['Name'&'Node1'&'Node2'&... &'attr1M',
    'Name'&'Un'&'CoordX1'&... &'attr2M', ...
    ...,
    'NodeFromN'&'NodeToN'&'LibraryTypeN'&... &'attrNM'].

    """
    for k, v in TxData.items():
        if k == "Name":
            col1 = v
        elif k == "Node1":
            col2 = v
        elif k == "Node2":
            col3 = v
        elif k == "Switch1":
            col4 = v
        elif k == "Switch2":
            col5 = v
        elif k == "IsRegulated":
            col6 = v
        elif k == "Un1":
            col7 = v
        elif k == "Un2":
            col8 = v
        elif k == "Sr":
            col9 = v
        elif k == "LibraryType":
            col10 = v
        elif k == "CoordX1":
            col11 = v
        elif k == "CoordY1":
            col12 = v

    cols = zip(col1, col2, col3, col4, col5, col6,
               col7, col8, col9, col10, col11, col12)
    TxID = []
    for attrs in cols:
        row = ""
        for attr in attrs:
            row += f"{attr}&"
        TxID.append(row.strip("&"))

    return TxID


def concat_loadcols(loadsData: dict) -> list[str]:
    """Concatenate columns.

    ResulLing shape of a single element
    ['Name'&'Node1'&'Node2'&... &'attr1M',
    'Name'&'Un'&'CoordX1'&... &'attr2M', ...
    ...,
    'NodeFromN'&'NodeToN'&'LibraryTypeN'&... &'attrNM'].

    """
    for k, v in loadsData.items():
        if k == "Node1":
            col1 = v
        elif k == "Name":
            col2 = v
        elif k == "Phase":
            col3 = v
        elif k == "Switch1":
            col4 = v
        elif k == "Un":
            col5 = v
        elif k == "E":
            col6 = v
        elif k == "VelanderK1":
            col7 = v
        elif k == "LfType":
            col8 = v
        elif k == "Unit":
            col9 = v
        elif k == "CosPhi":
            col10 = v
        elif k == "CoordX1":
            col11 = v
        elif k == "CoordY1":
            col12 = v
        elif k == "Tipo":
            col13 = v

    cols = zip(col1, col2, col3, col4, col5, col6,
<<<<<<< HEAD
               col7, col8, col9, col10, col11, col12)
    loadID = []
    for attrs in cols:
        row = ""
        for attr in attrs:
            row += f"{attr}&"
        loadID.append(row.strip("&"))
=======
               col7, col8, col9, col10, col11, col12, col13)
    
    loadID = []
>>>>>>> 824bb367

    for attrs in cols:
        row = ""
        for attr in attrs:
            row += f"{attr}&"
        loadID.append(row)
    return loadID


def concat_fusecols(fuseData: dict) -> list[str]:
    """Concatenate columns.

    ResulLing shape of a single element
    ['Name'&'Phase'&'IsActive'&... &'attr1M',
    'Name'&'Phase'&'IsActive'&... &'attr2M', ...
    ...,
    'NameN'&'PhaseN'&'IsActive'&... &'attrNM'].

    """
    for k, v in fuseData.items():
        if k == "Name":
            col1 = v
        elif k == "Phase":
            col2 = v
        elif k == "IsActive":
            col3 = v
        elif k == "OnElement":
            col4 = v
        elif k == "X":
            col5 = v
        elif k == "Y":
            col6 = v
    cols = zip(col1, col2, col3, col4, col5, col6)
    fuseID = [f"{c1}&{c2}&{c3}&{c4}&{c5}&{c6}"
              for c1, c2, c3, c4, c5, c6 in cols]

    return fuseID


def concat_PVcols(pvData: dict) -> list[str]:
    """Concatenate PV columns.

    ResulLing shape of a single element
    ['Name'&'Node1'&'Switch1'&... &'attr1M',
    'Name'&'Node1'&'Switch1'&... &'attr2M', ...
    ...,
    'NameN'&'Node1N'&'Switch1N'&... &'attrNM'].

    """
    for k, v in pvData.items():
        if k == "Name":
            col1 = v
        elif k == "Node1":
            col2 = v
        elif k == "Switch1":
            col3 = v
        elif k == "Pset":
            col4 = v
        elif k == "Cosr":
            col5 = v
        elif k == "Unit":
            col6 = v
        elif k == "Phase":
            col7 = v
        elif k == "Sr":
            col8 = v
        elif k == "nProductionType":
            col9 = v
        elif k == "Ur":
            col10 = v
        elif k == "Un":
            col11 = v
        elif k == "Sk2max":
            col12 = v
        elif k == "Sk2min":
            col13 = v

    cols = zip(col1, col2, col3, col4, col5, col6,
               col7, col8, col9, col10, col11, col12, col13)

    pvID = []
    for attrs in cols:
        row = ""
        for attr in attrs:
            row += f"{attr}&"
        pvID.append(row.strip("&"))
<<<<<<< HEAD

=======
>>>>>>> 824bb367
    return pvID


def concat_reclosercols(recloserData: dict) -> list[str]:
    """Concatenate recloser columns.

    ResulLing shape of a single element
    ['Name'&'Phase'&'Switch'&... &'attr1M',
    'Name'&'Phase'&'Switch'&... &'attr2M', ...
    ...,
    'NameN'&'PhaseN'&'SwitchN'&... &'attrNM'].

    """
    for k, v in recloserData.items():
        if k == "Name":
            col1 = v
        elif k == "Phase":
            col2 = v
        elif k == "Switch":
            col3 = v
        elif k == "OnElement":
            col4 = v
        elif k == "X":
            col5 = v
        elif k == "Y":
            col6 = v

    cols = zip(col1, col2, col3, col4, col5, col6)

    recloserID = []
    for attrs in cols:
        row = ""
        for attr in attrs:
            row += f"{attr}&"
        recloserID.append(row.strip("&"))

    return recloserID


def concat_regulatorcols(regulatorData: dict) -> list[str]:
    """Concatenate regulator columns.

    ResulLing shape of a single element
    ['Name'&'Node1'&'Node2'&... &'attr1M',
    'Name'&'Node1'&'Node2'&... &'attr2M', ...
    ...,
    'NameN'&'Node1N'&'Node2N'&... &'attrNM'].

    """
    for k, v in regulatorData.items():
        if k == "Name":
            col1 = v
        elif k == "Node1":
            col2 = v
        elif k == "Node2":
            col3 = v
        elif k == "Switch1":
            col4 = v
        elif k == "Switch2":
            col5 = v
        elif k == "Un1":
            col6 = v
        elif k == "Un2":
            col7 = v
        elif k == "Phase":
            col8 = v
        elif k == "LibraryType":
            col9 = v
        elif k == "X":
            col10 = v
        elif k == "Y":
            col11 = v

<<<<<<< HEAD
    cols = zip(col1, col2, col3, col4, col5, col6, col7, col8, col9)
    regulatorID = []
=======
    cols = zip(col1, col2, col3, col4, col5, col6, col7, col8, col9, col10, col11)

    regulatorID = []
    
>>>>>>> 824bb367
    for attrs in cols:
        row = ""
        for attr in attrs:
            row += f"{attr}&"
        regulatorID.append(row.strip("&"))

    return regulatorID


def concat_publicLightscols(publicLightsData: dict) -> list[str]:
    """Concatenate public lights columns.

    ResulLing shape of a single element
    ['Node1'&'Name'&'Phase'&... &'attr1M',
    'Node1'&'Name'&'Phase'&... &'attr2M', ...
    ...,
    'Node1N'&'NameN'&'PhaseN'&... &'attrNM'].

    """
    for k, v in publicLightsData.items():
        if k == "Node1":
            col1 = v
        elif k == "Name":
            col2 = v
        elif k == "Phase":
            col3 = v
        elif k == "Switch1":
            col4 = v
        elif k == "Potencia_kW":
            col5 = v
        elif k == "LfType":
            col6 = v
        elif k == "Unit":
            col7 = v
        elif k == "CosPhi":
            col8 = v
        elif k == "CoordX1":
            col9 = v
        elif k == "CoordY1":
            col10 = v
        elif k == "Un":
            col11 = v

    cols = zip(col1, col2, col3, col4,
               col5, col6, col7, col8,
               col9, col10, col11)
    publicLightsID = []
    for attrs in cols:
        row = ""
        for attr in attrs:
            row += f"{attr}&"
        publicLightsID.append(row.strip("&"))

    return publicLightsID


def loc_buscoord(busname: str,
                 busesData: dict[list]) -> tuple[float]:
    """Localize bus coordinates.

    Given the bus name ID it looks for its
    X, Y coordinates and return them
    as floats in a tuple.

    """
    indx = busesData["Name"].index(busname)
    X = float(busesData["CoordX1"][indx])
    Y = float(busesData["CoordY1"][indx])

    return (X, Y)


def layer2df(layer: dict) -> tuple[pd.DataFrame]:
    """Convert to pd.DataFrame.

    It gets the layer of certain object as dict
    and returns a DataFrame of pandas as well as such dict.
    Format of the layer:
    overH_MVline = {
        "line_type": "LayerName",
        "ICEobjectID": [val1, val2, ..., valN],
        "NEUTMAT": [val1, val2, ..., valN],
        ...,
        "Y2": [val1, val2, ..., valN]
    }

    """
    dictData = dict()
    for (k, v) in layer.items():
        if type(v) == list:
            if len(v) != 0:
                dictData[k] = v
    return pd.DataFrame.from_dict(dictData), dictData


def df2shp(df: pd.DataFrame, namestr: str):
    """From pandas.DataFrame to shapefile.

    It will create a folder named "GIS" in the current
    working directory (where your Python script is located),
    if it doesn't already exist.
    Then, it will write the specified content to a file
    named "namestr.shp" within the `GIS` folder.
    If you encounter any permission-related issues,
    you might need to adjust the file paths or run the
    script with appropriate privileges.
    It gets DataFrame as argument to be converted to
    `pd.GeoDataFrame` and finally into shapefile `*.shp`.
    After have been create the DataFrame, add the
    geometry column when create tha GeoDataFrame.

    The crs argument EPSG = 5367 means that this
    geographic coordinate
    system is typically used in Costa Rica.

    Note: For create the shapefile, create a path
          called GIS, this for store the .shp and
          the other files generated.

    """
    import os

    # Define the folder name
    folder_name = "GIS"

    # Create the folder if it does not exist
    if not os.path.exists(folder_name):
        os.makedirs(folder_name)

    # Define the file path within the folder
    file_path = os.path.join(".", folder_name, namestr)

    if "X2" and "Y2" in df.columns:
        from_buses = [Point(X1, Y1) for X1, Y1 in zip(df["X1"], df["Y1"])]
        to_buses = [Point(X2, Y2) for X2, Y2 in zip(df["X2"], df["Y2"])]
        lines = [LineString([p1, p2]) for p1, p2 in zip(from_buses, to_buses)]
        gdf = gpd.GeoDataFrame(df, geometry=lines, crs="EPSG:5367")
        gdf.to_file(file_path+".shp")
        return gdf

    else:
        geometry = [Point(X, Y) for X, Y in zip(df["X1"], df["Y1"])]
        gdf = gpd.GeoDataFrame(df, geometry=geometry, crs="EPSG:5367")
        gdf.to_file(file_path+".shp")
        return gdf


if __name__ == "__main__":
    # Import Neplan circuit data
    directory = "./data/Circuito.xlsx"
    cktNeplan = CKTdata()
    cktNeplan.call_data(directory)
    # New QGIS circuit
    cktQgis = CKT_QGIS()

    # ------------------------
    # Buses layers *.shp files
    # ------------------------
    _ = cktQgis.add_buslayers(cktNeplan._buses)
    OH_LVbuses_df, _ = layer2df(cktQgis._buses["overH_LVbuses"])
    OH_MVbuses_df, _ = layer2df(cktQgis._buses["overH_MVbuses"])
    UG_LVbuses_df, _ = layer2df(cktQgis._buses["underG_LVbuses"])
    UG_MVbuses_df, _ = layer2df(cktQgis._buses["underG_MVbuses"])
    # Finally write shapefiles within "./GIS/shapename.shp"
    OH_LVbuses_gdf = df2shp(OH_LVbuses_df, "overH_LVbuses")
    OH_MVbuses_gdf = df2shp(OH_MVbuses_df, "overH_MVbuses")
    UG_LVbuses_gdf = df2shp(UG_LVbuses_df, "underG_LVbuses")
    UG_MVbuses_gdf = df2shp(UG_MVbuses_df, "underG_MVbuses")

    # -----------------------
    # Line layers *.shp files
    # -----------------------
    _ = cktQgis.add_linelayers(cktNeplan._buses, cktNeplan._lines)
    # Turn layers into df
    OH_LVlines_df, _ = layer2df(cktQgis._lines["overH_LVlines"])
    OH_MVlines_df, _ = layer2df(cktQgis._lines["overH_MVlines"])
    UG_LVlines_df, _ = layer2df(cktQgis._lines["underG_LVlines"])
    UG_MVlines_df, _ = layer2df(cktQgis._lines["underG_MVlines"])
    service_LVlines_df, _ = layer2df(cktQgis._lines["service_LVlines"])
    # Finally write shapefiles within "./GIS/shapename.shp"
    OH_LVline_gdf = df2shp(OH_LVlines_df, "overH_LVlines")
    OH_MVline_gdf = df2shp(OH_MVlines_df, "overH_MVlines")
    UG_LVline_gdf = df2shp(UG_LVlines_df, "underG_LVlines")
    UG_MVline_gdf = df2shp(UG_MVlines_df, "underG_MVlines")
    service_LVlines_gdf = df2shp(
        service_LVlines_df,
        "underG_MVlines"
    )

    # ------------------------------
    # Transformer layers *.shp files
    # ------------------------------
    _ = cktQgis.add_txlayers(
        AsymTxData=cktNeplan._AsymTx,
        TxData=cktNeplan._Tx)
    # Turn layers into df
    Distribution_transformer_df, _ = layer2df(
        cktQgis._transformers["Distribution_transformer"])
    # Subestation_three_phase_transformer_df, _ = layer2df(
    #     cktQgis._transformers["Subestation_three_phase_transformer"])
    # Subestation_autotransformer_df, _ = layer2df(
    #     cktQgis._transformers["Subestation_autotransformer"])
    # Subestation_without_modeling_transformer_df, _ = layer2df(
    #     cktQgis._transformers["Subestation_without_modeling_transformer"])
    # Finally write shapefiles within "./GIS/shapename.shp"
    Distribution_transformer_gdf = df2shp(
        Distribution_transformer_df, "Distribution_transformer")
    # Subestation_three_phase_transformer_gdf = df2shp(
    #     Subestation_three_phase_transformer_df,
    #     "Subestation_three_phase_transformer")
    # Subestation_autotransformer_gdf = df2shp(
    #     Subestation_autotransformer_df,
    #     "Subestation_autotransformer")
    # Subestation_without_modeling_transformer_gdf = df2shp(
    #     Subestation_without_modeling_transformer_df,
    #     "Subestation_without_modeling_transformer")

    # -----------------------
    # Load layers *.shp files
    # -----------------------
    _ = cktQgis.add_load_layers(cktNeplan._loads)
    # Turn layers into df
    LV_load_df, _ = layer2df(cktQgis._LVloads["LV_load"])
    MV_load_df, _ = layer2df(cktQgis._MVloads["MV_load"])
    # Finally write shapefiles within "./GIS/shapename.shp"
    LV_load_gdf = df2shp(LV_load_df, "LV_load")
    # MV_load_gdf = df2shp(MV_load_df, "MV_load")

    # -----------------------
    # Fuse layers *.shp files
    # -----------------------
    _ = cktQgis.add_fuse_layer(cktNeplan._fuses)
    # Turn layers into df
    fuse_df, _ = layer2df(cktQgis._fuses["fuses"])
    # Finally write shapefiles within "./GIS/shapename.shp"
    fuse_gdf = df2shp(fuse_df, "fuses")

    # ----------------------------
    # Regulator layers *.shp files
    # ----------------------------
    _ = cktQgis.add_regulator_layer(cktNeplan._buses, cktNeplan._regulators)
    # Turn layers into df
    regulator_df, _ = layer2df(cktQgis._regulators["regulators"])
    # Finally write shapefiles within "./GIS/shapename.shp"
    regulator_gdf = df2shp(regulator_df, "regulators")

    # ---------------------
    # PV layers *.shp files
    # ---------------------
    _ = cktQgis.add_PV_layer(cktNeplan._buses, cktNeplan._ders)
    # Turn layers into df
    PV_df, _ = layer2df(cktQgis._smallScale_DG["PVs"])
    # Finally write shapefiles within "./GIS/shapename.shp"
    PV_gdf = df2shp(PV_df, "PVs")

    # ---------------------------
    # Recloser layers *.shp files
    # ---------------------------
    _ = cktQgis.add_recloser_layer(cktNeplan._reclosers)
    # Turn layers into df
    recloser_df, _ = layer2df(cktQgis._reclosers["reclosers"])
    # Finally write shapefiles within "./GIS/shapename.shp"
    recloser_gdf = df2shp(recloser_df, "reclosers")<|MERGE_RESOLUTION|>--- conflicted
+++ resolved
@@ -2322,7 +2322,6 @@
             col13 = v
 
     cols = zip(col1, col2, col3, col4, col5, col6,
-<<<<<<< HEAD
                col7, col8, col9, col10, col11, col12)
     loadID = []
     for attrs in cols:
@@ -2330,11 +2329,6 @@
         for attr in attrs:
             row += f"{attr}&"
         loadID.append(row.strip("&"))
-=======
-               col7, col8, col9, col10, col11, col12, col13)
-    
-    loadID = []
->>>>>>> 824bb367
 
     for attrs in cols:
         row = ""
@@ -2421,10 +2415,6 @@
         for attr in attrs:
             row += f"{attr}&"
         pvID.append(row.strip("&"))
-<<<<<<< HEAD
-
-=======
->>>>>>> 824bb367
     return pvID
 
 
@@ -2498,15 +2488,8 @@
         elif k == "Y":
             col11 = v
 
-<<<<<<< HEAD
     cols = zip(col1, col2, col3, col4, col5, col6, col7, col8, col9)
     regulatorID = []
-=======
-    cols = zip(col1, col2, col3, col4, col5, col6, col7, col8, col9, col10, col11)
-
-    regulatorID = []
-    
->>>>>>> 824bb367
     for attrs in cols:
         row = ""
         for attr in attrs:
