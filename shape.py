"""Parse *.shp attributes.

This program translates and adapts a given format of
certain kind of shape file attribute's name into a
standard notation requires for QGIS based on the manual
of "QGIS2OPENDSS" plug-in.

   Mario Roberto Peralta A.
   Universidad de Costa Rica (UCR)

Electric Power & Energy Research Laboratory (EPERLab).

"""
import pandas as pd
import geopandas as gpd
from shapely.geometry import Point, LineString
import numpy as np


class CKTdata:
    """Retrieve circuit data.

    Class that contains all of the objects (devices) of the circuit
    and its data regarding the sheets of the *.xlsx file whose
    attributes come in Naplan notation.
    """
    def __init__(self):
        self._buses = {}
        self._lines = {}
        self._AsymTx = {}
        self._Tx = {}
        self._loads = {}
        self._fuses = {}
        self._regulators = {}
        self._ders = {}
        self._reclosers = {}
        self._publicLights = {}

    def call_data(self, path: str) -> None:
        # Read data
        df = pd.read_excel(path,
                           sheet_name=None)
        # List of all sheets
        sheets = list(df.keys())

        # Set data regarding the sheet
        for sheet in df.keys():
            # Buses
            if sheet == sheets[0]:
                for c in df[sheet].columns:
                    values = [v for v in df[sheet][c]]
                    # Update attribute
                    self._buses[c] = values
            # Lines
            elif sheet == sheets[1]:
                for c in df[sheet].columns:
                    values = [v for v in df[sheet][c]]
                    # Update attribute
                    self._lines[c] = values
            # Asymetrical Transformer
            elif sheet == sheets[2]:
                for c in df[sheet].columns:
                    values = [v for v in df[sheet][c]]
                    # Update attribute
                    self._AsymTx[c] = values
            # Transformer
            elif sheet == sheets[3]:
                for c in df[sheet].columns:
                    values = [v for v in df[sheet][c]]
                    # Update attribute
                    self._Tx[c] = values
            # Loads
            elif sheet == sheets[4]:
                for c in df[sheet].columns:
                    values = [v for v in df[sheet][c]]
                    # Update attribute
                    self._loads[c] = values
            # Fuses
            elif sheet == sheets[5]:
                for c in df[sheet].columns:
                    values = [v for v in df[sheet][c]]
                    # Update attribute
                    self._fuses[c] = values
            # Regulators
            elif sheet == sheets[6]:
                for c in df[sheet].columns:
                    values = [v for v in df[sheet][c]]
                    # Update attribute
                    self._regulators[c] = values
            # DER's
            elif sheet == sheets[7]:
                for c in df[sheet].columns:
                    values = [v for v in df[sheet][c]]
                    # Update attribute
                    self._ders[c] = values
            # Reclosers
            elif sheet == sheets[8]:
                for c in df[sheet].columns:
                    values = [v for v in df[sheet][c]]
                    # Update attribute
                    self._reclosers[c] = values
            # PublicLights
            elif sheet == sheets[9]:
                for c in df[sheet].columns:
                    values = [v for v in df[sheet][c]]
                    # Update attribute
                    self._publicLights[c] = values


class Line():
    def __init__(self) -> None:
        """Line object.

        Kind of lines:
        - Líneas de MT subterráneas: "underG_MVline"
        - Líneas de MT aéreas: "overH_MVline"
        - Líneas de BT subterráneas: "underG_LVline"
        - Líneas de BT aéreas: "overH_LVline"
        - Conductores de acometidas: "service_LVline"

        New values:
            NEUT(PHASE/INSUL)MAT:
                - AL: Aluminum
                - SCU: Solid Copper
                - BCU: Bundle Copper
                - None: No data
            NEUT(PHASE)SIZ:
                - None: No data
            INSULVOLT:
                *String* datatype, usually for underground conductors
                in case of Over Head LV line is converted to (kV) as follow:
                - 0.6: 600 V
                - 1.0: 1000 V
                - 2.0: 2000 V
                - None: No data
            INSULMAT:
                - RHH: RHH/RHW-2/USE-2
                In case of Over Head MV/LV:
                - BARE: No insulated
                - COVER: Half-insulated
                - INSUL: Insulated
            LINEGEO:
                *String* datatype. Usually for overhead MV lines if
                it starts with "Y" or "N" (meaning with LV cable beneath
                the MV conductor or not) then will be followed by
                a geometry SIRDE code and finally information about the
                Guard Conductor (material & size). Such attribute has will
                have the next format:

                    <LVC>_<SIRDEcodeID>_<GUARDMAT>_<GUARDSIZ>

                - Y_2.1B_None_None: Flag style three-phase with neutral
                                    conductor ("2.1B") with LV
                                    cable beneath ("Y") but
                                    no information about
                                    guard conductor at all.
                - Y_2.1_AAAC_123.3: Horizontal three-phase with
                                    neutral conductor ("2.1")
                                    with LV cable beneath ("Y") and
                                    guard conductor whose material
                                    is: "AAAC" and size "123.3".
                - N_3_None_1/0: Horizontal with no neutral three-phase ("3")
                                with No LV cable beneath ("N")
                                whose guard conductor's size is 1/0 but the is
                                not information about its material.
            TYPE:
                For Over Head LV
                - LVC: Low Voltage Cable
                - CC: Concentric Cable
                - SLC: Street Lighting Cable
                Other
                - PLC: Public Lighting Conductor
                - SPH: Single-Phase
                - BPH: Split-Phase
                - TPH: Three-Phase

            LibraryName:
                Mandatory new string type attribute for ICE circuits with
                the following notation:

                    <LC(LG)>::<LibraryType>

                Where "LC" stands for "LineCode" and "LG" to
                "LineGeometry" depending on the electric model
                of the line defined in the `*.dss` library.

        1. Note: Optional attributes: "geometry" is not explicitly
                 mencioned in the manual of "QGIS2OPENDSS" plug-in.
                 It is the spatial points the line pass through.
                 "ICEobjectID" works as an extra unique label
                 for all circuit objects.
        2. Note: "Conductor" for HV/MV line & "Cable" for LV line.
        3. Note: *RHH* is also used for TYPE of underground LV lines.
        4. Note: *BARE* is now also used for INSULMAT not only for
                 TYPE attribute in second network anymore.
        5. Note: "None" = {
                    "NE": "No Existe",
                    "NT": "No tiene",
                    "UNK": "Desconocido",
                    "NA": "No aplica"
                }
        """
        # "*" symbol stands for mandator attribute
        self._ICEobjID = []   # New (*)
        self._LibName = []   # New (*)
        self._NEUTMAT = []       # *
        self._NEUTSIZ = []       # *
        self._PHASEMAT = []      # *
        self._PHASESIZ = []      # *
        self._INSULVOLT = []     # * (UG MVline)
        self._PHASEDESIG = []    # * (UG & OH MVline)
        self._INSULMAT = []      # * (UG's)
        self._NOMVOLT = []       # *
        self._SHIELDING = []     # * (UG MVline)
        self._INSULEV = []
        self._NEUTPER = []
        self._LINEGEO = []       # * (OH MVline)
        self._TYPE = []          # * (OH & serv LVline)
        self._LENGTH = []
        self._LENUNIT = []
        self._X1 = []
        self._Y1 = []
        self._X2 = []
        self._Y2 = []


class UG_MVline(Line):
    def __init__(self):
        super().__init__()
        self._line_layer = "underG_MVlines"


class OH_MVline(Line):
    def __init__(self):
        super().__init__()
        self._line_layer = "overH_MVlines"


class UG_LVline(Line):
    def __init__(self):
        super().__init__()
        self._line_layer = "underG_LVlines"


class OH_LVline(Line):
    def __init__(self):
        super().__init__()
        self._line_layer = "overH_LVlines"

    def split_overHLVlines(self, service_LV: Line) -> Line:
        """Define services LV lines layers.

        It gets services LV lines layer with empty
        attributes and returns it with its features
        by splitting overhead LV lines in general with
        those ones whose type is "DPX", "TPX" and "QPX"
        and which will be taken as *service* overhead
        LV lines layer. See source method
        :classmethod:`CKT_QGIS.set_attributes_lines`
        for more details.

        """
        oh_lvlayer = self.__dict__
        serviceLayer_data = {}
        blacklist = {"DPX", "TPX", "QPX"}
        black_ind = []

        for i, t in enumerate(oh_lvlayer["_TYPE"]):
            if t in blacklist:
                black_ind.append(i)

        for attr, ft in oh_lvlayer.items():
            if (type(ft) is list) and (len(ft) != 0):
                serv_fts = []
                for i in black_ind:
                    serv_fts.append(ft[i])
                serviceLayer_data[attr] = serv_fts

        # Remove services lines from OH_LVlines layer
        # Sort in reverse to avoid index shifting
        black_ind.sort(reverse=True)
        for attr, ft in oh_lvlayer.items():
            if (type(ft) is list) and (len(ft) != 0):
                for i in black_ind:
                    oh_lvlayer[attr].pop(i)

        # Update attributes for LV secondary lines
        for attr, fts in oh_lvlayer.items():
            setattr(self, attr, fts)
        # Set new attributes for services lines
        for k, v in serviceLayer_data.items():
            setattr(service_LV, k, v)

        return service_LV


class serv_LVline(Line):
    def __init__(self):
        super().__init__()
        self._line_layer = "service_LVlines"


class Bus():
    """Bus object.

    Kind of buses:
    - Barras de MT subterráneas: "underG_MVbus"
    - Barras de MT aéreas: "overH_MVbus"
    - Barras de BT subterráneas: "underG_LVbus"
    - Barras de BT aéreas: "overH_LVbus"

    Buses do not have obligatory attributes and only need to
    identify themselves with their ID, nominal voltage and
    geometry (X1,Y1).

    """
    def __init__(self) -> None:
        self._ICEobjID = []
        self._NOMVOLT = []
        self._X1 = []
        self._Y1 = []


class OH_MVbus(Bus):
    def __init__(self):
        super().__init__()
        self._bus_layer = "overH_MVbuses"


class OH_LVbus(Bus):
    def __init__(self):
        super().__init__()
        self._bus_layer = "overH_LVbuses"


class UG_MVbus(Bus):
    def __init__(self):
        super().__init__()
        self._bus_layer = "underG_MVbuses"


class UG_LVbus(Bus):
    def __init__(self):
        super().__init__()
        self._bus_layer = "underG_LVbuses"


class Transformer():
    """Missing documentation.

    Here goes the missing description of this class.

    """
    def __init__(self) -> None:
        self._ICEobjID = []
        self._NODE1 = []
        self._NODE2 = []
        self._SWITCH1 = []
        self._SWITCH2 = []
        self._ISREG = []       # _ISREGULATED
        self._PHASEDESIG = []
        self._PRIMVOLT = []
        self._SECVOLT = []
        self._PRIMCONN = []
        self._SECCONN = []
        self._KVAPHASEA = []
        self._KVAPHASEB = []
        self._KVAPHASEC = []
        self._RATEDKVA = []
        self._TAPSETTING = []
        self._TAPS = []
        self._MV_MV = []      # Label must be MV/MV
        self._HIGHVOLT = []
        self._MEDVOLT = []
        self._LOWVOLT = []
        self._XHL = []
        self._XHT = []
        self._XLT = []
        self._HIGHCONN = []
        self._MEDCONN = []
        self._LOWCONN = []
        self._KVAHIGH = []
        self._KVAMED = []
        self._KVALOW = []
        self._WINDINGS = []
        self._TAPMAX_MI = []    # Label must be TAPMAX/MI
        self._ISC_3P = []
        self._ISC_1P = []
        self._TTYPE = []
        self._X1 = []
        self._Y1 = []


class Distribution_Tx(Transformer):
    def __init__(self):
        super().__init__()
        self._Tx_layer = "Distribution_transformer"


class Subestation_three_phase_unit_Tx(Transformer):
    def __init__(self):
        super().__init__()
        self._Tx_layer = "Subestation_three_phase_transformer"


class Subestation_auto_Tx(Transformer):
    def __init__(self):
        super().__init__()
        self._Tx_layer = "Subestation_autotransformer"


class Subestation_without_modeling_Tx(Transformer):
    def __init__(self):
        super().__init__()
        self._Tx_layer = "Subestation_without_modeling_transformer"


class Load():
    """Missing documentation.

    Here goes the missing description of this class.

    """
    def __init__(self):
        self._ICEobjID = []
        self._NODE1 = []
        self._SWITCH1 = []
        self._PHASEDESIG = []
        self._NOMVOLT = []
        self._KWHMONTH = []
        self._PF = []
        self._MODEL = []
        self._CONN = []
        self._CLASS = []
        self._SERVICE = []
        self._AMI = []
        self._ID = []
        self._X1 = []
        self._Y1 = []


class LV_load(Load):
    def __init__(self):
        super().__init__()
        self._load_layer = "LV_load"


class MV_load(Load):
    def __init__(self):
        super().__init__()
        self._load_layer = "MV_load"


class Fuse():
    """Missing documentation.

    Here goes the missing description of this class.

    """
    def __init__(self):
        self._fuse_layer = "fuses"
        self._ICEobjID = []
        self._PHASEDESIG = []
        self._ONELEMENT = []
        self._NC = []
        self._CURVE = []
        self._RATED_C = []
        self._X1 = []
        self._Y1 = []


class PV():
    """Missing documentation.

    Here goes the missing description of this class.

    """
    def __init__(self):
        self._PV_layer = "PVs"
        self._ICEobjID = []
        self._NODE1 = []
        self._SWITCH1 = []
        self._TECH = []
        self._KVA = []
        self._CURVE1 = []
        self._CURVE2 = []
        self._X1 = []
        self._Y1 = []


class Recloser():
    """Missing documentation.

    Here goes the missing description of this class.

    """
    def __init__(self):
        self._recloser_layer = "reclosers"
        self._ICEobjID = []
        self._PHASEDESIG = []
        self._NC = []
        self._GRD_D = []
        self._PH_D = []
        self._GRD_F = []
        self._PH_F = []
        self._GRD_I = []
        self._PH_I = []
        self._GRD_TRIP = []
        self._PH_TRIP = []
        self._X1 = []
        self._Y1 = []


class Regulator():
    """Missing documentation.

    Here goes the missing description of this class.

    """
    def __init__(self):
        self._regulator_layer = "regulators"
        self._ICEobjID = []
        self._NOMVOLT = []
        self._PHASEDESIG = []
        self._KVA = []
        self._VREG = []
        self._PT_RATIO = []
        self._BANDWIDTH = []
        self._TAPS = []
        self._VCAP = []
        self._X1 = []
        self._Y1 = []


class PublicLights():
    def __init__(self):
        self._PublicLights_layer = "public_Lights"
        self._ICEobjectID = []
        self._SERVICE = []
        self._KW = []
        self._NOMVOLT = []
        self._ID = []
        self._MODEL = []
        self._X1 = []
        self._Y1 = []


class CKT_QGIS():
    """Result ciruict.

    Circuit layers with all data attributes ready to be converted
    to a shape file *.shp suitable for QGIS.
    Circuit in jSon style:
    lines = {
        "underG_MVline": {
            "NEUTMAT": [val0, val1, val3, ..., valN],
            "NEUTSIZ": [val0, val1, val3, ..., valN],
            "PHASEMAT": [val0, val1, val3, ..., valN],

            ...,

            "Y2": [val0, val1, val3, ..., valN]
        }
        "overH_MVline": {
            "NEUTMAT": [val0, val1, val3, ..., valN],
            "NEUTSIZ": [val0, val1, val3, ..., valN],
            "PHASEMAT": [val0, val1, val3, ..., valN],

            ...,

            "Y2": [val0, val1, val3, ..., valN]
        }
        "underG_LVline": {
            "NEUTMAT": [val0, val1, val3, ..., valN],
            "NEUTSIZ": [val0, val1, val3, ..., valN],
            "PHASEMAT": [val0, val1, val3, ..., valN],

            ...,

            "Y2": [val0, val1, val3, ..., valN]
        }
        "overH_LVline": {
            "NEUTMAT": [val0, val1, val3, ..., valN],
            "NEUTSIZ": [val0, val1, val3, ..., valN],
            "PHASEMAT": [val0, val1, val3, ..., valN],

            ...,

            "Y2": [val0, val1, val3, ..., valN]
        }
        "service_LVline": {
            "NEUTMAT": [val0, val1, val3, ..., valN],
            "NEUTSIZ": [val0, val1, val3, ..., valN],
            "PHASEMAT": [val0, val1, val3, ..., valN],

            ...,

            "Y2": [val0, val1, val3, ..., valN]
        }
    }

    """
    def __init__(self):
        self._buses = {}
        self._lines = {}
        self._transformers = {}
        self._MVloads = {}
        self._LVloads = {}
        self._publicLights = {}
        self._disconnectors = {}
        self._fuses = {}
        self._reclosers = {}
        self._largeScale_DG = {}
        self._smallScale_DG = {}
        self._regulators = {}
        self._capacitors = {}
        self.EVs = {}
        self.EbusesC = {}

    def add_linelayers(self, busesData: dict[list],
                       linesData: dict[list]) -> tuple[Line]:
        """Creats line layers.

        It gets lines data, creat the objects and sets its
        attributes.

        """
        # lineID
        linesID = concat_linecols(linesData)
        # Creat instances
        underG_LVline = UG_LVline()
        underG_MVline = UG_MVline()
        overH_LVline = OH_LVline()
        overH_MVline = OH_MVline()
        # Unpack libraryType
        line_layers = self.set_attributes_lines(
            underG_LVline,
            underG_MVline,
            overH_LVline,
            overH_MVline,
            busesData,
            linesID)
        # Switch _layer_type attribute for those
        # Services lines in overH_LVline layer
        service_LVline = serv_LVline()
        oh_lvlines = line_layers[2]
        service_LVline = oh_lvlines.split_overHLVlines(
            service_LV=service_LVline)

        # Add to line layers
        line_layers = list(line_layers)
        line_layers.append(service_LVline)
        # Update attribute
        for LL in line_layers:
            L = LL._line_layer
            dictAttrs = LL.__dict__
            self._lines[L] = {col.strip("_"): vals for (col, vals)
                              in dictAttrs.items()}

        return (underG_LVline, underG_MVline,
                overH_LVline, overH_MVline, service_LVline)

    def add_buslayers(self, busesData: dict[list]) -> tuple[Bus]:
        """Create bus layers.

        It gets buses data, create the objects and sets its
        attributes.

        """
        # BusID
        busID = concat_buscols(busesData)
        # Create instances
        underG_LVbus = UG_LVbus()
        underG_MVbus = UG_MVbus()
        overH_LVbus = OH_LVbus()
        overH_MVbus = OH_MVbus()

        # Unpack
        bus_layers = self.set_attributes_buses(
            underG_LVbus=underG_LVbus,
            underG_MVbus=underG_MVbus,
            overH_LVbus=overH_LVbus,
            overH_MVbus=overH_MVbus,
            busID=busID)

        # Update attribute
        for BL in bus_layers:
            B = BL._bus_layer
            dictAttrs = BL.__dict__
            self._buses[B] = {col.strip("_"): vals for (col, vals)
                              in dictAttrs.items()}

        return (underG_LVbus, underG_MVbus,
                overH_LVbus, overH_MVbus)

    def add_txlayers(self,
                     AsymTxData: dict[list],
                     TxData: dict[list]) -> tuple[Transformer]:
        """Create transformer layers.

        It gets transformer data, create the objects and sets its
        attributes.

        To store the layers of transformers was necessary change
        the name of the attributes MV_MV and TAPMAX_MI to
        MV/MV and TAPMAX/MI according to the manual.

        """
        # Number of Trafo2WindingAsym elements in sheet
        # from Neplan circuit.
        N_asymTXs = len(list(AsymTxData.values())[0])
        # Make a single sheet of transformers weather asym or not
        # by concatenating Trafo2Winding at the end.
        for k, v in TxData.items():
            AsymTxData[k] += v

        # TransformerID
        txID = concat_Txcols(AsymTxData)
        # Create instances
        Distribution_transformer = Distribution_Tx()
        Sub_three_phase_unit_Tx = Subestation_three_phase_unit_Tx()
        Sub_autoTx = Subestation_auto_Tx()
        Sub_without_modeling_Tx = Subestation_without_modeling_Tx()

        transformer_layers = self.set_attributes_tx(
            Distribution_transformer=Distribution_transformer,
            Sub_three_phase_unit_Tx=Sub_three_phase_unit_Tx,
            Sub_autoTx=Sub_autoTx,
            Sub_without_modeling_Tx=Sub_without_modeling_Tx,
            txID=txID,
            n_asymTxs=N_asymTXs
        )

        for TL in transformer_layers:
            T = TL._Tx_layer
            dictAttrs = TL.__dict__

            # Dictionay of modified attributes
            dictAttrsTx = {}
            for (col, vals) in dictAttrs.items():
                col = col.strip("_")
                if "MV_MV" in col:
                    col = col.replace("_", "/")
                    dictAttrsTx[col] = vals
                elif "TAPMAX_MI" in col:
                    col = col.replace("_", "/")
                    dictAttrsTx[col] = vals
                else:
                    dictAttrsTx[col] = vals

            self._transformers[T] = dictAttrsTx

        return (Distribution_transformer,
                Sub_three_phase_unit_Tx,
                Sub_autoTx,
                Sub_without_modeling_Tx)

    def add_load_layers(self,
                        loadsData: dict[list]) -> tuple[Load]:
        """Missing documentation.

        Here goes the missing description of this method.

        """
        # Rows
        loadID = concat_loadcols(loadsData)
        # Create instances
        LVload = LV_load()
        MVload = MV_load()

        load_layers = self.set_attributes_loads(
            LVload=LVload,
            MVload=MVload,
            loadID=loadID)

        for LL in load_layers:
            L = LL._load_layer
            if L == "LV_load":
                dictAttrs = LL.__dict__
                self._LVloads[L] = {col.strip("_"): vals for (col, vals)
                                    in dictAttrs.items()}
            else:
                dictAttrs = LL.__dict__
                self._MVloads[L] = {col.strip("_"): vals for (col, vals)
                                    in dictAttrs.items()}

        return (LVload, MVload)

    def add_fuse_layer(self, fuseData: dict[list]) -> Fuse:
        """Missing documentation.

        Here goes the missing description of this method.

        """
        # Concat columns
        fuseID = concat_fusecols(fuseData)
        # Create instance
        fuse = Fuse()

        fuse_layer = self.set_attributes_fuse(fuse=fuse,
                                              fuseID=fuseID)
        F = fuse_layer._fuse_layer
        dictAttrs = fuse_layer.__dict__
        self._fuses[F] = {col.strip("_"): vals
                          for (col, vals) in dictAttrs.items()}

        return (fuse)

    def add_PV_layer(self,
                     busesData: dict[list],
                     pvData: dict[list]) -> PV:
        """Missing documentation.

        Here goes the missing description of this method.

        """
        # Concat columns
        pvID = concat_PVcols(pvData)
        # Create instance
        pv = PV()
        pv_layer = self.set_attributes_PV(
            pv=pv,
            pvID=pvID,
            busesData=busesData)

        PVL = pv_layer._PV_layer
        dictAttrs = pv_layer.__dict__
        self._smallScale_DG[PVL] = {col.strip("_"): vals
                                    for (col, vals) in dictAttrs.items()}

        return pv

    def add_recloser_layer(self,
                           recloserData: dict[list]) -> Recloser:
        """Missing documentation.

        Here goes the missing description of this method.

        """
        # Concat recloserData rows
        recloserID = concat_reclosercols(recloserData)
        # Create instance
        recloser = Recloser()
        recloser_layer = self.set_attributes_recloser(recloser=recloser,
                                                      recloserID=recloserID)

        R = recloser_layer._recloser_layer
        dictAttrs = recloser_layer.__dict__
        self._reclosers[R] = {cols.lstrip("_"): vals
                              for (cols, vals) in dictAttrs.items()}

        return recloser

    def add_regulator_layer(self,
                            busesData,
                            regulatorData) -> Regulator:
        """Layer of regularos.

        It creats regulators layers attributes suitable to
        be converted to shapefiles.

        """
        # Concat columns
        regulatorID = concat_regulatorcols(regulatorData)
        # Create instance
        regulator = Regulator()
        regulator_layer = self.set_attributes_regulator(
            busesData=busesData,
            regulatorID=regulatorID,
            regulator=regulator)

        R = regulator_layer._regulator_layer
        dictAttrs = regulator_layer.__dict__
        self._regulators[R] = {cols.lstrip("_"): vals
                               for (cols, vals) in dictAttrs.items()}

        return regulator

    def add_PublicLights_layer(self, publicLightsData: dict) -> PublicLights:
        """Missing documentation.

        Missing description of this method.

        """

        # Concatenate columns
        publicLightsID = concat_publicLightscols(
            publicLightsData=publicLightsData)

        # Create instance
        public_lights = PublicLights()

        public_lights_layer = self.set_attributes_publicLights(
            public_lights=public_lights,
            publicLightsID=publicLightsID)

        PL = public_lights_layer._PublicLights_layer
        dictAttrs = public_lights_layer.__dict__
        self._publicLights[PL] = {cols.strip("_"): vals
                                  for cols, vals in dictAttrs.items()}

        return public_lights

    def set_attributes_lines(self,
                             underG_LVline: Line,
                             underG_MVline: Line,
                             overH_LVline: Line,
                             overH_MVline: Line,
                             busesData: dict[list],
                             linesID: list[str]) -> tuple[Line]:
        """Unpack the data of line layers.

        It gets some SIRDE code "subtipos" and gives them all
        another Manual format name depending on the zone
        voltage level.
        Note: For Underground MV line next attributes are taking
        as typical values:
        _SHIELDING: "CN"
        _NEUTMAT: "CU"
        _NEUTSIZ: "1/0"
        _LINEGEO: It's "None" but it will adopt
                  specific code in the future.
        Note: For Underground LV line next attributes are taking
        as typical values:
        _NEUTMAT: "CU"
        """
        # _TYPE
        oh_lvline = {
            "1": "LVC",
            "2": "DPX",
            "3": "TPX",
            "4": "QPX",
            "5": "CC",
            "6": "SLC"
        }

        for row in linesID:
            # ["Node1", "Node2", "Name", "LibraryType", "Length", "Un"]
            cols = row.split("&")
            # LibraryType -> LibraryName
            lineName = cols[3].replace(" ", "").strip()
            originalLib = cols[3]
            # Replace label
            Ltype = set_Label(originalLib)
            line = Ltype.split()
            # Underground
            if "SUB" in line[0]:
                # LV
                if "BT" in line[0]:
                    for n, ft in enumerate(line):
                        # _PHASEDESIG
                        if n == 0:
                            attrs = ft.split("_")
                            ph = attrs[2][:-1]
                            phcode = get_PHASEDESIG(ph)
                            underG_LVline._PHASEDESIG.append(phcode)
                        # _PHASESIZ
                        elif n == 1:
                            attr = ft.strip("_")
                            underG_LVline._PHASESIZ.append(attr)
                        # _PHASEMAT
                        elif n == 2:
                            attr = ft.strip()
                            underG_LVline._PHASEMAT.append(attr)
                        # [_INSULMAT, _NEUTSIZ]
                        elif n == 3:
                            attrs = ft.split("_")
                            underG_LVline._INSULMAT.append(attrs[0])
                            underG_LVline._NEUTSIZ.append(attrs[1])
                    # _LibName: LineCode (LC)
                    underG_LVline._LibName.append(f"LC::{lineName}")
                    # _NEUTMAT: *Typical Value*
                    underG_LVline._NEUTMAT.append("CU")
                    # _NOMVOLT
                    nomV = float(cols[5].strip())
                    codenomV = get_NOMVOLT(nomV)
                    underG_LVline._NOMVOLT.append(codenomV)
                    # _X1, _Y1, _X2, _Y2
                    from_bus = cols[0]
                    to_bus = cols[1]
                    (X1, Y1) = loc_buscoord(from_bus, busesData)
                    (X2, Y2) = loc_buscoord(to_bus, busesData)
                    underG_LVline._X1.append(X1)
                    underG_LVline._Y1.append(Y1)
                    underG_LVline._X2.append(X2)
                    underG_LVline._Y2.append(Y2)
                    # _ICEobjID
                    nameID = cols[2]
                    underG_LVline._ICEobjID.append(nameID)
                    # _LENGTH
                    length = float(cols[4].strip())
                    underG_LVline._LENGTH.append(length)

                # MV
                else:
                    for n, ft in enumerate(line):
                        # _PHASEDESIG
                        if n == 0:
                            attrs = ft.split("_")
                            ph = attrs[2][:-1]
                            phcode = get_PHASEDESIG(ph)
                            underG_MVline._PHASEDESIG.append(phcode)
                        # _PHASESIZ
                        elif n == 1:
                            attr = ft.strip("_")
                            underG_MVline._PHASESIZ.append(attr)
                        # _PHASEMAT
                        elif n == 2:
                            attr = ft.strip()
                            underG_MVline._PHASEMAT.append(attr)
                        # [_INSULMAT, _NEUTPER]
                        elif n == 3:
                            attrs = ft.split("_")
                            underG_MVline._INSULMAT.append(attrs[0])
                            underG_MVline._NEUTPER.append(attrs[1])
                    # _LibName: LineCode (LC)
                    underG_MVline._LibName.append(f"LC::{lineName}")
                    # _NEUTMAT: *Typical Value*
                    underG_MVline._NEUTMAT.append("CU")
                    # _NEUTSIZ: *Typical Value*
                    underG_MVline._NEUTSIZ.append("1/0")
                    # _LINEGEO
                    underG_MVline._LINEGEO.append("None")
                    # _SHIELDING: *Typical Value*
                    underG_MVline._SHIELDING.append("CN")
                    # _NOMVOLT
                    nomV = float(cols[5].strip())
                    codenomV = get_NOMVOLT(nomV)
                    underG_MVline._NOMVOLT.append(codenomV)
                    # _INSULVOLT
                    insulV = get_INSULVOLT(nomV)
                    underG_MVline._INSULVOLT.append(insulV)
                    # _X1, _Y1, _X2, _Y2
                    from_bus = cols[0]
                    to_bus = cols[1]
                    (X1, Y1) = loc_buscoord(from_bus, busesData)
                    (X2, Y2) = loc_buscoord(to_bus, busesData)
                    underG_MVline._X1.append(X1)
                    underG_MVline._Y1.append(Y1)
                    underG_MVline._X2.append(X2)
                    underG_MVline._Y2.append(Y2)
                    # _ICEobjID
                    nameID = cols[2]
                    underG_MVline._ICEobjID.append(nameID)
                    # _LENGTH
                    length = float(cols[4].strip())
                    underG_MVline._LENGTH.append(length)

            # Overhead
            else:
                # LV
                if "BT" in line[0]:
                    for n, ft in enumerate(line):
                        # _PHASESIZ[1]
                        if n == 0:
                            attrs = ft.split("_")
                            overH_LVline._PHASESIZ.append(attrs[1])
                        # [_PHASEMAT, _NEUTMAT, _NEUTSIZ, _TYPE]
                        elif n == 1:
                            attrs = ft.split("_")
                            # Set _TYPE
                            for (k, v) in oh_lvline.items():
                                attrs[-1] = attrs[-1].replace(k, v)
                            # Update attributes
                            overH_LVline._PHASEMAT.append(attrs[0])
                            overH_LVline._NEUTMAT.append(attrs[1])
                            overH_LVline._NEUTSIZ.append(attrs[2])
                            overH_LVline._TYPE.append(attrs[3])
                    # _LibName: LineCode (LC)
                    overH_LVline._LibName.append(f"LC::{lineName}")
                    # _NOMVOLT
                    nomV = float(cols[5].strip())
                    codenomV = get_NOMVOLT(nomV)
                    overH_LVline._NOMVOLT.append(codenomV)
                    # _X1, _Y1, _X2, _Y2
                    from_bus = cols[0]
                    to_bus = cols[1]
                    (X1, Y1) = loc_buscoord(from_bus, busesData)
                    (X2, Y2) = loc_buscoord(to_bus, busesData)
                    overH_LVline._X1.append(X1)
                    overH_LVline._Y1.append(Y1)
                    overH_LVline._X2.append(X2)
                    overH_LVline._Y2.append(Y2)
                    # _ICEobjID
                    nameID = cols[2]
                    overH_LVline._ICEobjID.append(nameID)
                    # _LENGTH
                    length = float(cols[4].strip())
                    overH_LVline._LENGTH.append(length)
                # MV
                else:
                    for n, ft in enumerate(line):
                        # _PHASEDESIG
                        if n == 0:
                            attrs = ft.split("_")
                            ph = attrs[1][:-1]
                            phcode = get_PHASEDESIG(ph)
                            overH_MVline._PHASEDESIG.append(phcode)
                        # _PHASESIZ
                        elif n == 1:
                            attr = ft.strip()
                            overH_MVline._PHASESIZ.append(attr)
                        # [_PHASEMAT, _NEUTMAT, _NEUTSIZ,
                        # GUARDMAT, GUARDSIZ, SIRDEcodeID, LVC]
                        elif n == 2:
                            attrs = ft.split("_")
                            overH_MVline._PHASEMAT.append(attrs[0])
                            overH_MVline._NEUTMAT.append(attrs[1])
                            overH_MVline._NEUTSIZ.append(attrs[2])
                            # _LINEGEO
                            geo_format = f"{attrs[6]}_{attrs[5]}" \
                                         f"_{attrs[4]}_{attrs[3]}"
                            overH_MVline._LINEGEO.append(geo_format)
                    # _LibName: LineCode (LC)
                    overH_MVline._LibName.append(f"LC::{lineName}")
                    # _NOMVOLT
                    nomV = float(cols[5].strip())
                    codenomV = get_NOMVOLT(nomV)
                    overH_MVline._NOMVOLT.append(codenomV)
                    # _X1, _Y1, _X2, _Y2
                    from_bus = cols[0]
                    to_bus = cols[1]
                    (X1, Y1) = loc_buscoord(from_bus, busesData)
                    (X2, Y2) = loc_buscoord(to_bus, busesData)
                    overH_MVline._X1.append(X1)
                    overH_MVline._Y1.append(Y1)
                    overH_MVline._X2.append(X2)
                    overH_MVline._Y2.append(Y2)
                    # _ICEobjID
                    nameID = cols[2]
                    overH_MVline._ICEobjID.append(nameID)
                    # _LENGTH
                    length = float(cols[4].strip())
                    overH_MVline._LENGTH.append(length)

        return (underG_LVline, underG_MVline,
                overH_LVline, overH_MVline)

    def set_attributes_buses(self,
                             underG_LVbus: Bus,
                             underG_MVbus: Bus,
                             overH_LVbus: Bus,
                             overH_MVbus: Bus,
                             busID: list[str]) -> tuple[Bus]:
        """Unpack the data of bus layers.

        Optional layer requested for ICE.

        """
        for row in busID:
            # ["Name", "Un", "CoordX1", "CoordY1"]
            cols = row.split("&")
            bus = cols[0]
            # Overhead layers
            if "AREA" in bus:
                # MV buses
                if "MT" in bus:
                    overH_MVbus._ICEobjID.append(bus)
                    # _NOMVOLT
                    nomV = float(cols[1].strip())
                    codenomV = get_NOMVOLT(nomV)
                    overH_MVbus._NOMVOLT.append(codenomV)
                    # _X1, _Y1
                    X1 = float(cols[2])
                    Y1 = float(cols[3])
                    overH_MVbus._X1.append(X1)
                    overH_MVbus._Y1.append(Y1)
                # LV buses
                else:
                    overH_LVbus._ICEobjID.append(bus)
                    # _NOMVOLT
                    nomV = float(cols[1].strip())
                    codenomV = get_NOMVOLT(nomV)
                    overH_LVbus._NOMVOLT.append(codenomV)
                    # _X1, _Y1
                    X1 = float(cols[2])
                    Y1 = float(cols[3])
                    overH_LVbus._X1.append(X1)
                    overH_LVbus._Y1.append(Y1)

            # Odd buses
            elif "_T" in bus:
                overH_LVbus._ICEobjID.append(bus.strip("_T"))
                # _NOMVOLT
                nomV = float(cols[1].strip())
                codenomV = get_NOMVOLT(nomV)
                overH_LVbus._NOMVOLT.append(codenomV)
                # _X1, _Y1
                X1 = float(cols[2])
                Y1 = float(cols[3])
                overH_LVbus._X1.append(X1)
                overH_LVbus._Y1.append(Y1)

            # Underground layers
            else:
                # MV buses
                if "MT" in bus:
                    # MV
                    underG_MVbus._ICEobjID.append(bus)
                    # _NOMVOLT
                    nomV = float(cols[1].strip())
                    codenomV = get_NOMVOLT(nomV)
                    underG_MVbus._NOMVOLT.append(codenomV)
                    # _X1, _Y1
                    X1 = float(cols[2])
                    Y1 = float(cols[3])
                    underG_MVbus._X1.append(X1)
                    underG_MVbus._Y1.append(Y1)
                # LV buses
                else:
                    underG_LVbus._ICEobjID.append(bus)
                    # _NOMVOLT
                    nomV = float(cols[1].strip())
                    codenomV = get_NOMVOLT(nomV)
                    underG_LVbus._NOMVOLT.append(codenomV)
                    # _X1, _Y1
                    X1 = float(cols[2])
                    Y1 = float(cols[3])
                    underG_LVbus._X1.append(X1)
                    underG_LVbus._Y1.append(Y1)

        return (underG_MVbus, underG_LVbus,
                overH_MVbus, overH_LVbus)

    def set_attributes_tx(self,
                          Distribution_transformer: Transformer,
                          Sub_three_phase_unit_Tx: Transformer,
                          Sub_autoTx: Transformer,
                          Sub_without_modeling_Tx: Transformer,
                          txID: list[str],
                          n_asymTxs: int) -> Transformer:
        """Unpack transformer attributes.

        For transformers without subestation `Trafo2WindingAsym` and
        `Trafo2Winding` we need to differentiate these transformers when
        the computer reads the txID (rows in the sheet) and we watch
        that LibraryType in "Trafo2Winding" contain the PRIMCONN and
        SECCONN, so for now we differentiate with this.

        Note: The position of the tap is unknown, therefore it is
              set to 1:
                  _TAPSETTING: 1

        """
        splitPH_TX = Distribution_transformer
        for i, row in enumerate(txID):
            # ["Name", "Node1", "Node2", "Switch1", "Switch2",
            # "IsRegulated", "Un1", "Un2", "Sr",
            # "LibraryType", "CoordX1", "CoordY1"]
            cols = row.split("&")
            # LibraryType
            LLype = cols[9]
            LLype2 = set_Label_Tx(LLype)
            # Asym case: ->
            # [PHASEDESIG, Sr, PRIMVOLT, kV, SECVOLT, kV, TxType]
            # Tx case: ->
            # [PHASEDESIG, Sr, PRIMVOLT, kV, SECVOLT, kV, TxType,
            # PRIMCONN, SECCONN]
            LLype3 = LLype2.split("_")

            # Trafo2Winding
            if i >= n_asymTxs:
                for n, ft in enumerate(LLype3):
                    # PHASEDESIGN
                    if n == 0:
                        ph = ft.strip()
                        phcode = get_PHASEDESIG(ph)
                        splitPH_TX._PHASEDESIG.append(phcode)

                        # KVAPHASEA
                        if ph == "A":
                            kvaphaseA = float(cols[8].strip())
                            splitPH_TX._KVAPHASEA.append(kvaphaseA)
                            splitPH_TX._KVAPHASEB.append(float(0))
                            splitPH_TX._KVAPHASEC.append(float(0))
                        # KVAPHASEB
                        elif ph == "B":
                            kvaphaseB = float(cols[8].strip())
                            splitPH_TX._KVAPHASEA.append(float(0))
                            splitPH_TX._KVAPHASEB.append(kvaphaseB)
                            splitPH_TX._KVAPHASEC.append(float(0))
                        # KVAPHASEC
                        elif ph == "C":
                            kvaphaseC = float(cols[8].strip())
                            splitPH_TX._KVAPHASEA.append(float(0))
                            splitPH_TX._KVAPHASEB.append(float(0))
                            splitPH_TX._KVAPHASEC.append(kvaphaseC)
                        elif ph == "AB":
                            kvaphaseA = float(cols[8].strip())/2
                            kvaphaseB = float(cols[8].strip())/2
                            splitPH_TX._KVAPHASEA.append(kvaphaseA)
                            splitPH_TX._KVAPHASEB.append(kvaphaseB)
                            splitPH_TX._KVAPHASEC.append(float(0))
                        elif ph == "BC":
                            kvaphaseB = float(cols[8].strip())/2
                            kvaphaseC = float(cols[8].strip())/2
                            splitPH_TX._KVAPHASEA.append(float(0))
                            splitPH_TX._KVAPHASEB.append(kvaphaseB)
                            splitPH_TX._KVAPHASEC.append(kvaphaseC)
                        elif ph == "AC":
                            kvaphaseA = float(cols[8].strip())/2
                            kvaphaseC = float(cols[8].strip())/2
                            splitPH_TX._KVAPHASEA.append(kvaphaseA)
                            splitPH_TX._KVAPHASEB.append(float(0))
                            splitPH_TX._KVAPHASEC.append(kvaphaseC)
                        elif ph == "ABC":
                            kvaphaseA = float(cols[8].strip())/3
                            kvaphaseB = float(cols[8].strip())/3
                            kvaphaseC = float(cols[8].strip())/3
                            splitPH_TX._KVAPHASEA.append(kvaphaseA)
                            splitPH_TX._KVAPHASEB.append(kvaphaseB)
                            splitPH_TX._KVAPHASEC.append(kvaphaseC)
                    # TTYPE
                    elif n == 6:
                        txtype = ft.strip()
                        txtypecode = get_TxType(txtype)
                        splitPH_TX._TTYPE.append(txtypecode)
                    # PRIMCONN
                    elif n == 7:
                        primconn = ft
                        primmconncode = primconn.strip()
                        splitPH_TX._PRIMCONN.append(primmconncode)
                    # SECCONN
                    elif n == 8:
                        secconn = ft
                        secconncode = secconn.strip()
                        splitPH_TX._SECCONN.append(secconncode)

                # PRIMVOLT
                pnomv = float(cols[6].strip())
                pnomvcode = get_NOMVOLT(pnomv)
                splitPH_TX._PRIMVOLT.append(pnomvcode)
                # SECVOLT
                snomv = float(cols[7].strip())
                snomvcode = get_NOMVOLT(snomv)
                splitPH_TX._SECVOLT.append(snomvcode)
                # RATEDKVA
                ratedkva = float(cols[8].strip())
                splitPH_TX._RATEDKVA.append(ratedkva)
                # TAPSETTING
                tapsetting = int(1)
                splitPH_TX._TAPSETTING.append(tapsetting)
                # NODE1
                from_bus = cols[1].strip()
                splitPH_TX._NODE1.append(from_bus)
                # NODE2
                to_bus = cols[2].strip()
                splitPH_TX._NODE2.append(to_bus)
                # X1
                X1 = float(cols[10])
                splitPH_TX._X1.append(X1)
                # Y1
                Y1 = float(cols[11])
                splitPH_TX._Y1.append(Y1)
                # ICEobjectID
                name = cols[0]
                splitPH_TX._ICEobjID.append(name.strip("_T"))
                # SWITCH1
                switch1 = cols[3].strip()
                splitPH_TX._SWITCH1.append(switch1)
                # SWITCH2
                switch2 = cols[4].strip()
                splitPH_TX._SWITCH2.append(switch2)
                # ISREGULATED
                isregulated = cols[5].strip()
                splitPH_TX._ISREG.append(isregulated)

            # Trafo2WindingAsym
            else:
                for n, ft in enumerate(LLype3):
                    # PHASEDESIGN
                    if n == 0:
                        ph = ft.strip()
                        phcode = get_PHASEDESIG(ph)
                        splitPH_TX._PHASEDESIG.append(phcode)
                        if ph == "AB" or ph == "AC" or ph == "BC":
                            # PRIMCONN
                            primconn = ph
                            primmconncode = "OY"
                            splitPH_TX._PRIMCONN.append(primmconncode)
                            # SECCONN
                            secconncode = "OD"    # OpenDelta
                            splitPH_TX._SECCONN.append(secconncode)
                        else:
                            # PRIMCONN
                            primconn = ph
                            primmconncode = "LG"
                            splitPH_TX._PRIMCONN.append(primmconncode)
                            # SECCONN
                            secconncode = "SP"     # Split Phase
                            splitPH_TX._SECCONN.append(secconncode)

                        # KVAPHASEA
                        if ph == "A":
                            kvaphaseA = float(cols[8].strip())
                            splitPH_TX._KVAPHASEA.append(kvaphaseA)
                            splitPH_TX._KVAPHASEB.append(float(0))
                            splitPH_TX._KVAPHASEC.append(float(0))
                        # KVAPHASEB
                        elif ph == "B":
                            kvaphaseB = float(cols[8].strip())
                            splitPH_TX._KVAPHASEA.append(float(0))
                            splitPH_TX._KVAPHASEB.append(kvaphaseB)
                            splitPH_TX._KVAPHASEC.append(float(0))
                        # KVAPHASEC
                        elif ph == "C":
                            kvaphaseC = float(cols[8].strip())
                            splitPH_TX._KVAPHASEA.append(float(0))
                            splitPH_TX._KVAPHASEB.append(float(0))
                            splitPH_TX._KVAPHASEC.append(kvaphaseC)
                        elif ph == "AB":
                            kvaphaseA = float(cols[8].strip())/2
                            kvaphaseB = float(cols[8].strip())/2
                            splitPH_TX._KVAPHASEA.append(kvaphaseA)
                            splitPH_TX._KVAPHASEB.append(kvaphaseB)
                            splitPH_TX._KVAPHASEC.append(float(0))
                        elif ph == "BC":
                            kvaphaseB = float(cols[8].strip())/2
                            kvaphaseC = float(cols[8].strip())/2
                            splitPH_TX._KVAPHASEA.append(float(0))
                            splitPH_TX._KVAPHASEB.append(kvaphaseB)
                            splitPH_TX._KVAPHASEC.append(kvaphaseC)
                        elif ph == "AC":
                            kvaphaseA = float(cols[8].strip())/2
                            kvaphaseC = float(cols[8].strip())/2
                            splitPH_TX._KVAPHASEA.append(kvaphaseA)
                            splitPH_TX._KVAPHASEB.append(float(0))
                            splitPH_TX._KVAPHASEC.append(kvaphaseC)
                        elif ph == "ABC":
                            kvaphaseA = float(cols[8].strip())/3
                            kvaphaseB = float(cols[8].strip())/3
                            kvaphaseC = float(cols[8].strip())/3
                            splitPH_TX._KVAPHASEA.append(kvaphaseA)
                            splitPH_TX._KVAPHASEB.append(kvaphaseB)
                            splitPH_TX._KVAPHASEC.append(kvaphaseC)
                    # TTYPE
                    elif n == 6:
                        txtype = ft.strip()
                        txtypecode = get_TxType(txtype)
                        splitPH_TX._TTYPE.append(txtypecode)

                # PRIMVOLT
                pnomv = float(cols[6].strip())
                pnomvcode = get_NOMVOLT(pnomv)
                splitPH_TX._PRIMVOLT.append(pnomvcode)
                # SECVOLT
                snomv = float(cols[7].strip())
                snomvcode = get_NOMVOLT(snomv)
                splitPH_TX._SECVOLT.append(snomvcode)
                # RATEDKVA
                ratedkva = float(cols[8].strip())
                splitPH_TX._RATEDKVA.append(ratedkva)
                # TAPSETTING
                tapsetting = int(1)
                splitPH_TX._TAPSETTING.append(tapsetting)
                # NODE1
                from_bus = cols[1].strip()
                splitPH_TX._NODE1.append(from_bus)
                # NODE2
                to_bus = cols[2].strip()
                splitPH_TX._NODE2.append(to_bus)
                # X1
                X1 = float(cols[10])
                splitPH_TX._X1.append(X1)
                # Y1
                Y1 = float(cols[11])
                splitPH_TX._Y1.append(Y1)
                # ICEobject_ID
                name = cols[0]
                splitPH_TX._ICEobjID.append(name.strip("_T"))
                # SWITCH1
                switch1 = cols[3].strip()
                splitPH_TX._SWITCH1.append(switch1)
                # SWITCH2
                switch2 = cols[4].strip()
                splitPH_TX._SWITCH2.append(switch2)
                # ISREGULATED
                isregulated = cols[5].strip()
                splitPH_TX._ISREG.append(isregulated)

        return (splitPH_TX,
                Sub_three_phase_unit_Tx,
                Sub_autoTx,
                Sub_without_modeling_Tx)

    def set_attributes_loads(self,
                             loadID: list[str],
                             LVload: Load,
                             MVload: Load):
        """Unpack LV and MV loads attributes.

        The code for differenciate loads of MT underground and MT overhead
        does not work because there are not these loads in Circuito_2.xlsx
        and we can not make the code.

        """
        for row in loadID:
            # ["Node1", "Name", "Phase", "Switch1",
            # "Un", "E", "VelanderK1", "LfType", "Unit",
            # "CosPhi", "CoordX1", "CoordY1", "Tipo"]
            cols = row.split("&")
            load = cols[0]

            if "BT" in load:
                # KWHMONTH
                kwhmonth = float(cols[5].strip())
                LVload._KWHMONTH.append(kwhmonth)
                # NOMVOLT
                nomvolt = float(cols[4])
                nomvoltcode = get_NOMVOLT(nomvolt)
                LVload._NOMVOLT.append(nomvoltcode)
                # SERVICE
                phase = int(cols[2].strip())
                srvc = get_SERVICE(phase)
                LVload._SERVICE.append(srvc)
                # PHASEDESIG
                phasedesig = int(cols[2].strip())
                phasedesigcode = get_PHASEDESIG(phcode=phasedesig)
                LVload._PHASEDESIG.append(phasedesigcode)
                # SWITCH1
                switch1 = cols[3].strip()
                LVload._SWITCH1.append(switch1)
                # NODE1
                node1 = cols[0].strip()
                LVload._NODE1.append(node1)
                # PF
                pf = float(cols[9].strip())
                LVload._PF.append(pf)
                # ICEobjectID
                objectID = cols[1].strip()
                LVload._ICEobjID.append(objectID)
                # X1
                X1 = float(cols[10].strip())
                LVload._X1.append(X1)
                # Y1
                Y1 = float(cols[11].strip())
                LVload._Y1.append(Y1)
                # CLASS
                loadType = get_CLASS(cols[12])
                LVload._CLASS.append(loadType)
<<<<<<< HEAD

=======
>>>>>>> 0f621a7a

            elif "_T" in load:
                # KWHMONTH
                kwhmonth = float(cols[5].strip())
                LVload._KWHMONTH.append(kwhmonth)
                # NOMVOLT
                nomvolt = float(cols[4])
                nomvoltcode = get_NOMVOLT(nomvolt)
                LVload._NOMVOLT.append(nomvoltcode)
                # SERVICE
                phase = int(cols[2].strip())
                srvc = get_SERVICE(phase)
                LVload._SERVICE.append(srvc)
                # PHASEDESIG
                phasedesig = int(cols[2].strip())
                phasedesigcode = get_PHASEDESIG(phcode=phasedesig)
                LVload._PHASEDESIG.append(phasedesigcode)
                # SWITCH1
                switch1 = cols[3].strip()
                LVload._SWITCH1.append(switch1)
                # NODE1
                node1 = cols[0].strip()
                LVload._NODE1.append(node1)
                # PF
                pf = float(cols[9].strip())
                LVload._PF.append(pf)
                # ICEobjectID
                objectID = cols[1].strip()
                LVload._ICEobjID.append(objectID)
                # X1
                X1 = float(cols[10].strip())
                LVload._X1.append(X1)
                # Y1
                Y1 = float(cols[11].strip())
                LVload._Y1.append(Y1)
                # CLASS
                loadType = get_CLASS(cols[12])
                LVload._CLASS.append(loadType)

            elif "MT" in load:
                # Missing Data
                pass

        return (LVload, MVload)

    def set_attributes_fuse(self,
                            fuse: Fuse,
                            fuseID: list[str]):
        """Unpack fuses attributes.

        One layer of fuses only.

        """
        for row in fuseID:
            # ["Name", "Phase", "IsActive", "OnElement", "X", "Y"]
            cols = row.split("&")

            # ICEObjectID
            objetID = cols[0].strip("_F")
            fuse._ICEobjID.append(objetID)
            # PHASEDESIGN
            phasedesign = int(cols[1].strip())
            phasedesigncode = get_PHASEDESIG(phcode=phasedesign)
            fuse._PHASEDESIG.append(phasedesigncode)
            # NC
            nc = cols[2].strip()
            nccode = get_NC(nc)
            fuse._NC.append(nccode)
            # ONELEMENT
            onelement = cols[3].strip()
            fuse._ONELEMENT.append(onelement)
            # _X1
            fuse._X1.append(float(cols[4]))
            # _Y1
            fuse._Y1.append(float(cols[5]))
        return (fuse)

    def set_attributes_PV(self,
                          pv: PV,
                          pvID: list[str],
                          busesData: dict[list]):
        """Unpack attributes of Photovoltaic technologies.

        In order to make hosting capacity in low voltage networks.

        """
        for row in pvID:
            # cols: ["Name", "Node1", "Switch1", "Pset", "Cosr", "Unit",
            # "Phase", "Sr", "nProductionType", "Ur", "Un", "Sk2max", "Sk2min"]
            cols = row.split("&")
            PV = cols[0].split("_")[3]

            # ICEobjectID
            objectID = cols[0].strip("_PV")
            pv._ICEobjID.append(objectID)
            # NODE1
            node1 = cols[1].strip()
            pv._NODE1.append(node1)
            # SWITCH1
            switch1 = cols[2].strip()
            pv._SWITCH1.append(switch1)
            # KVA
            kva = float(cols[7].strip())
            pv._KVA.append(kva)
            # TECH
            pv._TECH.append(PV)
            # X1, Y1
            busname = cols[1].strip()
            (X1, Y1) = loc_buscoord(busname, busesData)
            pv._X1.append(X1)
            pv._Y1.append(Y1)

        return (pv)

    def set_attributes_recloser(self,
                                recloser: Recloser,
                                recloserID: list[str]):
        """"Reclosers (also considered breakers).

        One layer for reclosers only.

        """
        # ["Name", "Phase", "Switch", "OnElement", "X", "Y"]
        for row in recloserID:
            cols = row.split("&")

            # ICEobjectID
            objectID = cols[0].strip("R")
            recloser._ICEobjID.append(objectID)
            # PHASEDESIG
            phasedesig = int(cols[1].strip())
            phasedesigcode = get_PHASEDESIG(phcode=phasedesig)
            recloser._PHASEDESIG.append(phasedesigcode)
            # NC
            NC = cols[2].strip()
            recloser._NC.append(NC)
            # X1
            X1 = float(cols[4])
            recloser._X1.append(X1)
            # Y1
            Y1 = float(cols[5])
            recloser._Y1.append(Y1)

        return (recloser)

    def set_attributes_regulator(self,
                                 busesData: dict,
                                 regulatorID: list[str],
                                 regulator: Regulator):
        """Unpack data of regulars and set its attributes.

        To assign the unknown attributes given the lack of information
        in the circuit, the following should be considered:

        `VREG:` is typically used 120V in distribution network.
        `BANDWIDTH:` is typically used 2 in distributon network.
        `PT_RATIO:` use the nominal voltage of the circuit and regulated
                    voltage for its calculation.
        `TAPS:` are asigned as 32.

        """
        # ["Name", "Node1", "Node2", "Switch1", "Switch2",
        # "Un1", "Un2", "Phase", "LibraryType", "X", "Y"]
        for row in regulatorID:
            cols = row.split("&")
            libraryType = cols[8].split("_")

            # ICEobjectID
            objectID = cols[0].strip("_R")
            regulator._ICEobjID.append(objectID)
            # PHASEDESIG
            phasedesig = int(cols[7])
            phasedesigcode = get_PHASEDESIG(phcode=phasedesig)
            regulator._PHASEDESIG.append(phasedesigcode)
            # NOMVOLT
            nomvolT = float(cols[5])
            nomvolTcode = get_NOMVOLT(nomvolT)
            regulator._NOMVOLT.append(nomvolTcode)
            # KVA
            kva = float(libraryType[1])
            regulator._KVA.append(kva)
            # VREG
            vreg = float(120)
            regulator._VREG.append(vreg)
            # PT_RATIO
            pt_ratio = get_TP_RATIO(vnom=nomvolT, vreg=vreg)
            regulator._PT_RATIO.append(pt_ratio)
            # BANDWIDTH
            bandwidth = float(2)
            regulator._BANDWIDTH.append(bandwidth)
            # X1
            X1 = float(cols[9])
            regulator._X1.append(X1)
            # Y1
            Y1 = float(cols[10])
            regulator._Y1.append(Y1)
            # TAPS
            regulator._TAPS.append(int(32))

        return (regulator)

    def set_attributes_publicLights(self,
                                    public_lights: PublicLights,
                                    publicLightsID: list[str]) -> PublicLights:
        """Missing documentation.

        Missing description of this method.

        """
        # ["Node1", "Name", "Phase", "Switch1",
        # "Potencia_kW", "Lftype", "Unit", "CosPhi",
        # "CoordX1", "CoordY1", "Un"]
        for row in publicLightsID:
            cols = row.split("&")

            # ICEobjectID
            objectID = cols[1]
            public_lights._ICEobjectID.append(objectID)
            # SERVICE
            phase = int(cols[2])
            srvc = get_SERVICE(phase)
            public_lights._SERVICE.append(srvc)
            # KW
            kw = float(cols[4])
            public_lights._KW.append(kw)
            # NOMVOLT
            nomvolt = float(cols[10])
            nomvoltcode = get_NOMVOLT(nomvolt)
            public_lights._NOMVOLT.append(nomvoltcode)
            # X1
            X1 = float(cols[8])
            public_lights._X1.append(X1)
            # Y1
            Y1 = float(cols[9])
            public_lights._Y1.append(Y1)

        return (public_lights)


def get_PHASEDESIG(phcode) -> int:
    """Phase designation.

    Set the phase code based on the manual either
    Neplan code or Phase letter if `phcode` is a string.

    +---------+---------------+
    |  code   |      ph       |
    +---------+---------------+
    |    3    |  1: C (T)     |
    |    2    |  2: B (S)     |
    |    6    |  3: BC (ST)   |
    |    1    |  4: A (R)     |
    |    5    |  5: AC (RT)   |
    |    4    |  6: AB (RS)   |
    |    0    |  7: ABC (RST) |
    |    7    |  7: ABC (RST) |
    +---------+---------------+

    If `phcode` is a integer SIRDE translation will be taken.

    """
    if type(phcode) is str:
        if phcode == "C" or phcode == "T":
            return 1
        elif phcode == "B" or phcode == "S":
            return 2
        elif phcode == "BC" or phcode == "ST":
            return 3
        elif phcode == "A" or phcode == "R":
            return 4
        elif phcode == "AC" or phcode == "RT":
            return 5
        elif phcode == "AB" or phcode == "RS":
            return 6
        elif phcode == "ABC" or phcode == "RST":
            return 7
    else:
        if phcode == 3:
            return 1
        elif phcode == 2:
            return 2
        elif phcode == 6:
            return 3
        elif phcode == 1:
            return 4
        elif phcode == 5:
            return 5
        elif phcode == 4:
            return 6
        elif phcode == 0 or phcode == 7:
            return 7


def get_NOMVOLT(nomVLL: float) -> int:
    """Nominal voltage.

    +---------+-----------------+-----------------+----------------+
    |  Code   | Voltage LN [kV] | Voltage LL [kV] |   Connection   |
    +---------+-----------------+-----------------+----------------+
    |   20    |     0.12        |       0.208     |      wye       |
    |   30    |     0.12        |       0.24      |  split-phase   |
    |   35    |     0.254       |       0.44      |      wye       |
    |   40    |     0.24        |       0.48      |  split-phase*  |
    |   50    |     0.277       |       0.48      |      wye       |
    |   60    |     0.48        |       0.48      |     delta      |
    |   70    |     0.24        |       0.416     |      wye       |
    |   80    |     2.40        |       2.40      |     delta      |
    |   110   |     4.16        |       4.16      |     delta      |
    |   120   |     2.40        |       4.16      |      wye       |
    |   150   |     7.20        |       7.20      |     delta      |
    |   160   |     4.16        |       7.20      |      wye       |
    |   210   |     7.22        |       12.5      |      wye       |
    |   230   |     7.62        |       13.2      |      wye       |
    |   260   |     13.8        |       13.8      |     delta      |
    |   270   |     7.97        |       13.8      |      wye       |
    |   340   |     14.38       |       24.9      |      wye       |
    |   380   |     19.92       |       34.5      |      wye       |
    +---------+-----------------+-----------------+----------------+
    Note: Code 40 refers to special delta of splitted phase.

    """
    nomVs = [0.208, 0.24, 0.44, 0.48, 0.48,
             0.48, 0.416, 2.40, 4.16, 4.16,
             7.20, 7.20, 12.5, 13.2, 13.8,
             13.8, 24.9, 34.5]
    codes = [20, 30, 35, 40, 50, 60, 70, 80,
             110, 120, 150, 160, 210, 230,
             260, 270, 340, 380]

    return codes[nomVs.index(nomVLL)]


def get_INSULVOLT(nomVLL: float) -> str:
    """Insulation standardized voltage (kV).

    For Underground MV lines. Usually:
    - 15
    - 25
    - 35
    - 45
    Otherwise QGIS2OPENDSS handbook should be considered.

    """
    if nomVLL <= 15:
        return "15"
    elif 15 < nomVLL <= 25:
        return "25"
    elif 25 < nomVLL <= 35:
        return "35"
    elif nomVLL > 35:
        return "45"


def get_SERVICE(code: int) -> int:
    """Connection type designation of loads and AP.

    Set the phase code based on the manual either
    Neplan code or Phase letter if `code` is passed.
    PARAMETERS:
        srvc: Phase (A/R, B/S, C/T) Manual code
        code: Neplan code

    +---------+-----------------+----------------------------------------+
    |  code   |      srvc       |              Definition                |
    +---------+-----------------+----------------------------------------+
    |    4    |  1: A (R)       | Load connected to phase 1 and neutral. |
    |    2    |  2: B (S)       | Load connected to phase 2 and neutral. |
    |    1    |  3: C (T)       | Load connected to phase 3 and neutral. |
    |    6    |  12: AB (RS)    | Load connected to phase 1 and phase 2. |
    |    3    |  23: BC (ST)    | Load connected to phase 2 and phase 3. |
    |    5    |  13: AC (RT)    | Load connected to phase 1 and phase 3. |
    |    0    |  123: ABC (RST) | Load connected to three phase.         |
    |    7    |  7: ABC (RST)   | Load connected to three phase.         |
    +---------+-----------------+----------------------------------------+

    """
    if code == 1:
        return int(3)
    elif code == 2:
        return int(2)
    elif code == 3:
        return int(23)
    elif code == 4:
        return int(1)
    elif code == 5:
        return int(13)
    elif code == 6:
        return int(12)
    elif code == 0 or code == 7:
        return int(7)


def get_TxType(txtype: str) -> int:
    """Transformer type designation.

    Set the type code based on the SIRDE either
    Neplan code.
    PARAMETERS:
        Subtipo: Phase (1, 2, 3, 4, 5) SIRDE code
        Descripcion: SIRDE code

    +---------+-----------------+
    | Subtipo |   Descripcion   |
    +---------+-----------------+
    |    1    |  Tipo poste     |
    |    2    |  Pedestal       |
    |    3    |  Sumergible     |
    |    4    |  Subestacion    |
    |    5    |  Seco           |
    +---------+-----------------+

    """
    if txtype == "1":
        return "Tipo poste"
    elif txtype == "2":
        return "Pedestal"
    elif txtype == "3":
        return "Sumergible"
    elif txtype == "4":
        return "Subestacion"
    elif txtype == "5":
        return "Seco"


def get_NC(nc: str) -> str:
    """Fuse Normally Closed.

    Indicates if the fuse is open or closed.
    NEPLAN code : IsActive
    Manual code : NC

    +----------+-------+
    | IsActive |   NC  |
    +----------+-------+
    |    1     |  Yes  |
    |    0     |  No   |
    +----------+-------+

    """
    if nc == "1":
        return "Yes"
    else:
        return "No"


def get_TP_RATIO(vnom: float, vreg: float) -> float:
    """Tap ratio.

    Return the transformation ratio of the regulator
    PT voltages.

    Note: Typically the secondary winding is at 120V.
    Note: Manual considers this attribute as real number
          this function rounds and returns a
          float according to the manual.

    """
    tp_ratio = ((vnom*1e3)/np.sqrt(3))*(1/vreg)
    return float(round(tp_ratio))


<<<<<<< HEAD
def get_CLASS(code:str) -> str:
=======
def get_CLASS(code: str) -> str:
>>>>>>> 0f621a7a
    """
    Load type designation.

    Set the type code based on the manual either
    SIRDE code.
    PARAMETERS:
        class: Manual description
        code: SIRDE code

<<<<<<< HEAD
    *--------*--------------------------------------------------------*--------------------*
    |  Code  |                    Customer class                      |      class         |
    *--------*--------------------------------------------------------*--------------------*
    |    1   |    Residencial                                         |       R            |
    |    2   |    General                                             |       C            |
    |    3   |    Industrial                                          |       I            |
    |    4   |    Social                                              |       None         |
    |   22   |    General                                             |       C            |
    |   23   |    General                                             |       C            |
    |   32   |    Industrial                                          |       I            |
    |   33   |    Industrial                                          |       I            |
    |   41   |    Social                                              |       None         |
    |   80   |    Media Tensión A                                     |       None or I    |
    |   85   |    Media Tensión B                                     |       None or I    |
    |   15   |    Usuarios Directos del Servicio de Generación ICE    |       None or I    |
    |   13   |    Ventas a ICE Distribución y CNFL                    |       None         |
    |   14   |    Ventas al Servicio de Distribución                  |       None         |
    *--------*--------------------------------------------------------*--------------------*
=======
    +--------+--------------------------------------------------+------------+
    |  Code  |                 Customer class                   |  class     |
    +--------+--------------------------------------------------+------------+
    |    1   | Residencial                                      |  R         |
    |    2   | General                                          |  C         |
    |    3   | Industrial                                       |  I         |
    |    4   | Social                                           |  None      |
    |   22   | General                                          |  C         |
    |   23   | General                                          |  C         |
    |   32   | Industrial                                       |  I         |
    |   33   | Industrial                                       |  I         |
    |   41   | Social                                           |  None      |
    |   80   | Media Tensión A                                  |  None or I |
    |   85   | Media Tensión B                                  |  None or I |
    |   15   | Usuarios Directos del Servicio de Generación ICE |  None or I |
    |   13   | Ventas a ICE Distribución y CNFL                 |  None      |
    |   14   | Ventas al Servicio de Distribución               |  None      |
    +--------+--------------------------------------------------+------------+
>>>>>>> 0f621a7a

    """

    if code == "1":
        return "R"
    if code == "2":
        return "C"
    if code == "3":
        return "I"


def set_Label(LibType: str) -> str:
    """Replace to labels used in manual.

    Notation from Neplan/SIRDE to manual notation.
    No data {
            "NE": "No Existe",
            "NT": "No tiene",
            "UNK": "Desconocido",
            "NA": "No aplica"
        }
    ALL to "None": No data (Empty) instead.

    MATERIAL = {
        "CO_SO": "SCU",
        "CO_TR": "BCU",
        "COBRE": "CU",
        "ALUMI": "AL",
    }
    INSULVOLT = {
        "600": "0.6",
        "1000": "1.0",
        "2000": "2.0"
    }
    INSULMAT = {
            "DESNU": "BARE",
            "SEMIA": "COVER",
            "AISLA": "INSUL",
    }
    TYPE = {
        "OH_MVline": {
            "1": "SPH",
            "2": "BPH",
            "3": "TPH"
        },
        "UG_MVline" : {
            "": ""
        },
        "OH_LVline" : {
            "1": "LVC",
            "2": "DPX",
            "3": "TPX",
            "4": "QPX",
            "5": "CC",
            "6": "SLC"
        },
        "UG_LVline" : {
            "1": "SPH",
            "2": "TPH",
            "3": "PLC"
        }
    }
    1. Note: keys "1", "2" & "3" are seen like string
             and could take different values depending on
             the zone voltage level.
    2. Note: Neplan notation LibraryType does not have the
            label code (TYPE) for UG's conducors.
    3. Note: UG_MVline type has no data about conductors TYPE.

    """
    # Missing data:
    noData = ["NE", "NT", "UNK", "NA"]
    for b in noData:
        LibType = LibType.replace(b, "None")
    # MATERIAL
    material = {
        "CO_SO": "SCU",
        "CO_TR": "BCU",
        "COBRE": "CU",
        "ALUMI": "AL",
    }
    for (k, v) in material.items():
        LibType = LibType.replace(k, v)
    # INSULVOLT
    insulvolt = {
        "600": "0.6",
        "1000": "1.0",
        "2000": "2.0"
    }
    for (k, v) in insulvolt.items():
        LibType = LibType.replace(k, v)
    # INSULMAT
    insulmat = {
            "DESNU": "BARE",
            "SEMIA": "COVER",
            "AISLA": "INSUL",
    }
    for (k, v) in insulvolt.items():
        LibType = LibType.replace(k, v)

    return LibType


def set_Label_Tx(LibType: str) -> str:
    """Change name of labels.

    It replaces the original labels (values's name of
    attributes comming from Neplan) in LibraryType of
    transformers, for common notation used in the manual of
    `QGIS2OPENDSS` plug-in.

    """
    # Library Type Modified
    LibTypeMod = LibType
    # NOMVOLT
    nomvolt = {
        ".240": "0.24",
        ".208": "0.208",
        ".480": "0.48"
    }

    for (k, v) in nomvolt.items():
        LibTypeMod = LibTypeMod.replace(k, v)

    # PRIMCONN
    primconn = {
        "Estrella": "Y",
        "Delta": "D",
        "DEFINIR": "OY",    # Open Wey
        "DEFINIR": "LG"     # Line-Ground
    }

    for (k, v) in primconn.items():
        LibTypeMod = LibTypeMod.replace(k, v)

    # SECCONN
    secconn = {
        "Estrella": "Y",
        "Delta": "D",
        "DEFINIR": "4D",     # Delta four threads
        "Fase_Partida": "SP"
    }

    for (k, v) in secconn.items():
        LibTypeMod = LibTypeMod.replace(k, v)

    return LibTypeMod


def concat_linecols(linesData: dict) -> list[str]:
    """Concatenate columns.

    Resulting shape of a single element
    ['NodeFrom1'&'NodeTo1'&'LibraryType1'&... &'attr1M',
    'NodeFrom2'&'NodeTo2'&'LibraryType2'&... &'attr2M', ...
    ...,
    'NodeFromN'&'NodeToN'&'LibraryTypeN'&... &'attrNM'].

    """
    for k, v in linesData.items():
        if k == "Node1":
            col1 = v
        elif k == "Node2":
            col2 = v
        elif k == "Name":
            col3 = v
        elif k == "LibraryType":
            col4 = v
        elif k == "Length":
            col5 = v
        elif k == "Un":
            col6 = v

    cols = zip(col1, col2, col3, col4, col5, col6)
    linesID = [f"{c1}&{c2}&{c3}&{c4}&{c5}&{c6}"
               for c1, c2, c3, c4, c5, c6 in cols]

    return linesID


def concat_buscols(busesData: dict) -> list[str]:
    """Concatenate columns.

    ResulLing shape of a single element
    ['Name'&'Un'&'CoordX1'&... &'attr1M',
    'Name'&'Un'&'CoordX1'&... &'attr2M', ...
    ...,
    'NodeFromN'&'NodeToN'&'LibraryTypeN'&... &'attrNM'].

    """
    for k, v in busesData.items():
        if k == "Name":
            col1 = v
        elif k == "Un":
            col2 = v
        elif k == "CoordX1":
            col3 = v
        elif k == "CoordY2":
            col4 = v

    cols = zip(col1, col2, col3, col4)
    busID = [f"{c1}&{c2}&{c3}&{c4}"
             for c1, c2, c3, c4 in cols]

    return busID


def concat_Txcols(TxData: dict) -> list[str]:
    """Concatenate columns.

    ResulLing shape of a single element
    ['Name'&'Node1'&'Node2'&... &'attr1M',
    'Name'&'Un'&'CoordX1'&... &'attr2M', ...
    ...,
    'NodeFromN'&'NodeToN'&'LibraryTypeN'&... &'attrNM'].

    """
    for k, v in TxData.items():
        if k == "Name":
            col1 = v
        elif k == "Node1":
            col2 = v
        elif k == "Node2":
            col3 = v
        elif k == "Switch1":
            col4 = v
        elif k == "Switch2":
            col5 = v
        elif k == "IsRegulated":
            col6 = v
        elif k == "Un1":
            col7 = v
        elif k == "Un2":
            col8 = v
        elif k == "Sr":
            col9 = v
        elif k == "LibraryType":
            col10 = v
        elif k == "CoordX1":
            col11 = v
        elif k == "CoordY1":
            col12 = v

    cols = zip(col1, col2, col3, col4, col5, col6,
               col7, col8, col9, col10, col11, col12)
    TxID = []
    for attrs in cols:
        row = ""
        for attr in attrs:
            row += f"{attr}&"
        TxID.append(row.strip("&"))

    return TxID


def concat_loadcols(loadsData: dict) -> list[str]:
    """Concatenate columns.

    ResulLing shape of a single element
    ['Name'&'Node1'&'Node2'&... &'attr1M',
    'Name'&'Un'&'CoordX1'&... &'attr2M', ...
    ...,
    'NodeFromN'&'NodeToN'&'LibraryTypeN'&... &'attrNM'].

    """
    for k, v in loadsData.items():
        if k == "Node1":
            col1 = v
        elif k == "Name":
            col2 = v
        elif k == "Phase":
            col3 = v
        elif k == "Switch1":
            col4 = v
        elif k == "Un":
            col5 = v
        elif k == "E":
            col6 = v
        elif k == "VelanderK1":
            col7 = v
        elif k == "LfType":
            col8 = v
        elif k == "Unit":
            col9 = v
        elif k == "CosPhi":
            col10 = v
        elif k == "CoordX1":
            col11 = v
        elif k == "CoordY1":
            col12 = v
        elif k == "Tipo":
            col13 = v

    cols = zip(col1, col2, col3, col4, col5, col6,
               col7, col8, col9, col10, col11, col12)
    loadID = []
    for attrs in cols:
        row = ""
        for attr in attrs:
            row += f"{attr}&"
        loadID.append(row.strip("&"))

    for attrs in cols:
        row = ""
        for attr in attrs:
            row += f"{attr}&"
        loadID.append(row)
    return loadID


def concat_fusecols(fuseData: dict) -> list[str]:
    """Concatenate columns.

    ResulLing shape of a single element
    ['Name'&'Phase'&'IsActive'&... &'attr1M',
    'Name'&'Phase'&'IsActive'&... &'attr2M', ...
    ...,
    'NameN'&'PhaseN'&'IsActive'&... &'attrNM'].

    """
    for k, v in fuseData.items():
        if k == "Name":
            col1 = v
        elif k == "Phase":
            col2 = v
        elif k == "IsActive":
            col3 = v
        elif k == "OnElement":
            col4 = v
        elif k == "X":
            col5 = v
        elif k == "Y":
            col6 = v
    cols = zip(col1, col2, col3, col4, col5, col6)
    fuseID = [f"{c1}&{c2}&{c3}&{c4}&{c5}&{c6}"
              for c1, c2, c3, c4, c5, c6 in cols]

    return fuseID


def concat_PVcols(pvData: dict) -> list[str]:
    """Concatenate PV columns.

    ResulLing shape of a single element
    ['Name'&'Node1'&'Switch1'&... &'attr1M',
    'Name'&'Node1'&'Switch1'&... &'attr2M', ...
    ...,
    'NameN'&'Node1N'&'Switch1N'&... &'attrNM'].

    """
    for k, v in pvData.items():
        if k == "Name":
            col1 = v
        elif k == "Node1":
            col2 = v
        elif k == "Switch1":
            col3 = v
        elif k == "Pset":
            col4 = v
        elif k == "Cosr":
            col5 = v
        elif k == "Unit":
            col6 = v
        elif k == "Phase":
            col7 = v
        elif k == "Sr":
            col8 = v
        elif k == "nProductionType":
            col9 = v
        elif k == "Ur":
            col10 = v
        elif k == "Un":
            col11 = v
        elif k == "Sk2max":
            col12 = v
        elif k == "Sk2min":
            col13 = v

    cols = zip(col1, col2, col3, col4, col5, col6,
               col7, col8, col9, col10, col11, col12, col13)

    pvID = []
    for attrs in cols:
        row = ""
        for attr in attrs:
            row += f"{attr}&"
        pvID.append(row.strip("&"))
<<<<<<< HEAD
=======

>>>>>>> 0f621a7a
    return pvID


def concat_reclosercols(recloserData: dict) -> list[str]:
    """Concatenate recloser columns.

    ResulLing shape of a single element
    ['Name'&'Phase'&'Switch'&... &'attr1M',
    'Name'&'Phase'&'Switch'&... &'attr2M', ...
    ...,
    'NameN'&'PhaseN'&'SwitchN'&... &'attrNM'].

    """
    for k, v in recloserData.items():
        if k == "Name":
            col1 = v
        elif k == "Phase":
            col2 = v
        elif k == "Switch":
            col3 = v
        elif k == "OnElement":
            col4 = v
        elif k == "X":
            col5 = v
        elif k == "Y":
            col6 = v

    cols = zip(col1, col2, col3, col4, col5, col6)

    recloserID = []
    for attrs in cols:
        row = ""
        for attr in attrs:
            row += f"{attr}&"
        recloserID.append(row.strip("&"))

    return recloserID


def concat_regulatorcols(regulatorData: dict) -> list[str]:
    """Concatenate regulator columns.

    ResulLing shape of a single element
    ['Name'&'Node1'&'Node2'&... &'attr1M',
    'Name'&'Node1'&'Node2'&... &'attr2M', ...
    ...,
    'NameN'&'Node1N'&'Node2N'&... &'attrNM'].

    """
    for k, v in regulatorData.items():
        if k == "Name":
            col1 = v
        elif k == "Node1":
            col2 = v
        elif k == "Node2":
            col3 = v
        elif k == "Switch1":
            col4 = v
        elif k == "Switch2":
            col5 = v
        elif k == "Un1":
            col6 = v
        elif k == "Un2":
            col7 = v
        elif k == "Phase":
            col8 = v
        elif k == "LibraryType":
            col9 = v
        elif k == "X":
            col10 = v
        elif k == "Y":
            col11 = v

    cols = zip(col1, col2, col3, col4, col5, col6, col7, col8, col9)
    regulatorID = []
    for attrs in cols:
        row = ""
        for attr in attrs:
            row += f"{attr}&"
        regulatorID.append(row.strip("&"))

    return regulatorID


def concat_publicLightscols(publicLightsData: dict) -> list[str]:
    """Concatenate public lights columns.

    ResulLing shape of a single element
    ['Node1'&'Name'&'Phase'&... &'attr1M',
    'Node1'&'Name'&'Phase'&... &'attr2M', ...
    ...,
    'Node1N'&'NameN'&'PhaseN'&... &'attrNM'].

    """
    for k, v in publicLightsData.items():
        if k == "Node1":
            col1 = v
        elif k == "Name":
            col2 = v
        elif k == "Phase":
            col3 = v
        elif k == "Switch1":
            col4 = v
        elif k == "Potencia_kW":
            col5 = v
        elif k == "LfType":
            col6 = v
        elif k == "Unit":
            col7 = v
        elif k == "CosPhi":
            col8 = v
        elif k == "CoordX1":
            col9 = v
        elif k == "CoordY1":
            col10 = v
        elif k == "Un":
            col11 = v

    cols = zip(col1, col2, col3, col4,
               col5, col6, col7, col8,
               col9, col10, col11)
    publicLightsID = []
    for attrs in cols:
        row = ""
        for attr in attrs:
            row += f"{attr}&"
        publicLightsID.append(row.strip("&"))

    return publicLightsID


def loc_buscoord(busname: str,
                 busesData: dict[list]) -> tuple[float]:
    """Localize bus coordinates.

    Given the bus name ID it looks for its
    X, Y coordinates and return them
    as floats in a tuple.

    """
    indx = busesData["Name"].index(busname)
    X = float(busesData["CoordX1"][indx])
    Y = float(busesData["CoordY1"][indx])

    return (X, Y)


def layer2df(layer: dict) -> tuple[pd.DataFrame]:
    """Convert to pd.DataFrame.

    It gets the layer of certain object as dict
    and returns a DataFrame of pandas as well as such dict.
    Format of the layer:
    overH_MVline = {
        "line_type": "LayerName",
        "ICEobjectID": [val1, val2, ..., valN],
        "NEUTMAT": [val1, val2, ..., valN],
        ...,
        "Y2": [val1, val2, ..., valN]
    }

    """
    dictData = dict()
    for (k, v) in layer.items():
        if type(v) == list:
            if len(v) != 0:
                dictData[k] = v
    return pd.DataFrame.from_dict(dictData), dictData


def df2shp(df: pd.DataFrame, namestr: str):
    """From pandas.DataFrame to shapefile.

    It will create a folder named "GIS" in the current
    working directory (where your Python script is located),
    if it doesn't already exist.
    Then, it will write the specified content to a file
    named "namestr.shp" within the `GIS` folder.
    If you encounter any permission-related issues,
    you might need to adjust the file paths or run the
    script with appropriate privileges.
    It gets DataFrame as argument to be converted to
    `pd.GeoDataFrame` and finally into shapefile `*.shp`.
    After have been create the DataFrame, add the
    geometry column when create tha GeoDataFrame.

    The crs argument EPSG = 5367 means that this
    geographic coordinate
    system is typically used in Costa Rica.

    Note: For create the shapefile, create a path
          called GIS, this for store the .shp and
          the other files generated.

    """
    import os

    # Define the folder name
    folder_name = "GIS"

    # Create the folder if it does not exist
    if not os.path.exists(folder_name):
        os.makedirs(folder_name)

    # Define the file path within the folder
    file_path = os.path.join(".", folder_name, namestr)

    if "X2" and "Y2" in df.columns:
        from_buses = [Point(X1, Y1) for X1, Y1 in zip(df["X1"], df["Y1"])]
        to_buses = [Point(X2, Y2) for X2, Y2 in zip(df["X2"], df["Y2"])]
        lines = [LineString([p1, p2]) for p1, p2 in zip(from_buses, to_buses)]
        gdf = gpd.GeoDataFrame(df, geometry=lines, crs="EPSG:5367")
        gdf.to_file(file_path+".shp")
        return gdf

    else:
        geometry = [Point(X, Y) for X, Y in zip(df["X1"], df["Y1"])]
        gdf = gpd.GeoDataFrame(df, geometry=geometry, crs="EPSG:5367")
        gdf.to_file(file_path+".shp")
        return gdf


if __name__ == "__main__":
    # Import Neplan circuit data
    directory = "./data/Circuito.xlsx"
    cktNeplan = CKTdata()
    cktNeplan.call_data(directory)
    # New QGIS circuit
    cktQgis = CKT_QGIS()

    # ------------------------
    # Buses layers *.shp files
    # ------------------------
    _ = cktQgis.add_buslayers(cktNeplan._buses)
    OH_LVbuses_df, _ = layer2df(cktQgis._buses["overH_LVbuses"])
    OH_MVbuses_df, _ = layer2df(cktQgis._buses["overH_MVbuses"])
    UG_LVbuses_df, _ = layer2df(cktQgis._buses["underG_LVbuses"])
    UG_MVbuses_df, _ = layer2df(cktQgis._buses["underG_MVbuses"])
    # Finally write shapefiles within "./GIS/shapename.shp"
    OH_LVbuses_gdf = df2shp(OH_LVbuses_df, "overH_LVbuses")
    OH_MVbuses_gdf = df2shp(OH_MVbuses_df, "overH_MVbuses")
    UG_LVbuses_gdf = df2shp(UG_LVbuses_df, "underG_LVbuses")
    UG_MVbuses_gdf = df2shp(UG_MVbuses_df, "underG_MVbuses")

    # -----------------------
    # Line layers *.shp files
    # -----------------------
    _ = cktQgis.add_linelayers(cktNeplan._buses, cktNeplan._lines)
    # Turn layers into df
    OH_LVlines_df, _ = layer2df(cktQgis._lines["overH_LVlines"])
    OH_MVlines_df, _ = layer2df(cktQgis._lines["overH_MVlines"])
    UG_LVlines_df, _ = layer2df(cktQgis._lines["underG_LVlines"])
    UG_MVlines_df, _ = layer2df(cktQgis._lines["underG_MVlines"])
    service_LVlines_df, _ = layer2df(cktQgis._lines["service_LVlines"])
    # Finally write shapefiles within "./GIS/shapename.shp"
    OH_LVline_gdf = df2shp(OH_LVlines_df, "overH_LVlines")
    OH_MVline_gdf = df2shp(OH_MVlines_df, "overH_MVlines")
    UG_LVline_gdf = df2shp(UG_LVlines_df, "underG_LVlines")
    UG_MVline_gdf = df2shp(UG_MVlines_df, "underG_MVlines")
    service_LVlines_gdf = df2shp(
        service_LVlines_df,
<<<<<<< HEAD
        "underG_MVlines"
    )
=======
        "service_LVlines")
>>>>>>> 0f621a7a

    # ------------------------------
    # Transformer layers *.shp files
    # ------------------------------
    _ = cktQgis.add_txlayers(
        AsymTxData=cktNeplan._AsymTx,
        TxData=cktNeplan._Tx)
    # Turn layers into df
    Distribution_transformer_df, _ = layer2df(
        cktQgis._transformers["Distribution_transformer"])
    # Subestation_three_phase_transformer_df, _ = layer2df(
    #     cktQgis._transformers["Subestation_three_phase_transformer"])
    # Subestation_autotransformer_df, _ = layer2df(
    #     cktQgis._transformers["Subestation_autotransformer"])
    # Subestation_without_modeling_transformer_df, _ = layer2df(
    #     cktQgis._transformers["Subestation_without_modeling_transformer"])
    # Finally write shapefiles within "./GIS/shapename.shp"
    Distribution_transformer_gdf = df2shp(
        Distribution_transformer_df, "Distribution_transformer")
    # Subestation_three_phase_transformer_gdf = df2shp(
    #     Subestation_three_phase_transformer_df,
    #     "Subestation_three_phase_transformer")
    # Subestation_autotransformer_gdf = df2shp(
    #     Subestation_autotransformer_df,
    #     "Subestation_autotransformer")
    # Subestation_without_modeling_transformer_gdf = df2shp(
    #     Subestation_without_modeling_transformer_df,
    #     "Subestation_without_modeling_transformer")

    # -----------------------
    # Load layers *.shp files
    # -----------------------
    _ = cktQgis.add_load_layers(cktNeplan._loads)
    # Turn layers into df
    LV_load_df, _ = layer2df(cktQgis._LVloads["LV_load"])
    MV_load_df, _ = layer2df(cktQgis._MVloads["MV_load"])
    # Finally write shapefiles within "./GIS/shapename.shp"
    LV_load_gdf = df2shp(LV_load_df, "LV_load")
    # MV_load_gdf = df2shp(MV_load_df, "MV_load")

    # -----------------------
    # Fuse layers *.shp files
    # -----------------------
    _ = cktQgis.add_fuse_layer(cktNeplan._fuses)
    # Turn layers into df
    fuse_df, _ = layer2df(cktQgis._fuses["fuses"])
    # Finally write shapefiles within "./GIS/shapename.shp"
    fuse_gdf = df2shp(fuse_df, "fuses")

    # ----------------------------
    # Regulator layers *.shp files
    # ----------------------------
    _ = cktQgis.add_regulator_layer(cktNeplan._buses, cktNeplan._regulators)
    # Turn layers into df
    regulator_df, _ = layer2df(cktQgis._regulators["regulators"])
    # Finally write shapefiles within "./GIS/shapename.shp"
    regulator_gdf = df2shp(regulator_df, "regulators")

    # ---------------------
    # PV layers *.shp files
    # ---------------------
    _ = cktQgis.add_PV_layer(cktNeplan._buses, cktNeplan._ders)
    # Turn layers into df
    PV_df, _ = layer2df(cktQgis._smallScale_DG["PVs"])
    # Finally write shapefiles within "./GIS/shapename.shp"
    PV_gdf = df2shp(PV_df, "PVs")

    # ---------------------------
    # Recloser layers *.shp files
    # ---------------------------
    _ = cktQgis.add_recloser_layer(cktNeplan._reclosers)
    # Turn layers into df
    recloser_df, _ = layer2df(cktQgis._reclosers["reclosers"])
    # Finally write shapefiles within "./GIS/shapename.shp"
    recloser_gdf = df2shp(recloser_df, "reclosers")<|MERGE_RESOLUTION|>--- conflicted
+++ resolved
@@ -1538,10 +1538,6 @@
                 # CLASS
                 loadType = get_CLASS(cols[12])
                 LVload._CLASS.append(loadType)
-<<<<<<< HEAD
-
-=======
->>>>>>> 0f621a7a
 
             elif "_T" in load:
                 # KWHMONTH
@@ -2003,11 +1999,7 @@
     return float(round(tp_ratio))
 
 
-<<<<<<< HEAD
-def get_CLASS(code:str) -> str:
-=======
 def get_CLASS(code: str) -> str:
->>>>>>> 0f621a7a
     """
     Load type designation.
 
@@ -2017,26 +2009,6 @@
         class: Manual description
         code: SIRDE code
 
-<<<<<<< HEAD
-    *--------*--------------------------------------------------------*--------------------*
-    |  Code  |                    Customer class                      |      class         |
-    *--------*--------------------------------------------------------*--------------------*
-    |    1   |    Residencial                                         |       R            |
-    |    2   |    General                                             |       C            |
-    |    3   |    Industrial                                          |       I            |
-    |    4   |    Social                                              |       None         |
-    |   22   |    General                                             |       C            |
-    |   23   |    General                                             |       C            |
-    |   32   |    Industrial                                          |       I            |
-    |   33   |    Industrial                                          |       I            |
-    |   41   |    Social                                              |       None         |
-    |   80   |    Media Tensión A                                     |       None or I    |
-    |   85   |    Media Tensión B                                     |       None or I    |
-    |   15   |    Usuarios Directos del Servicio de Generación ICE    |       None or I    |
-    |   13   |    Ventas a ICE Distribución y CNFL                    |       None         |
-    |   14   |    Ventas al Servicio de Distribución                  |       None         |
-    *--------*--------------------------------------------------------*--------------------*
-=======
     +--------+--------------------------------------------------+------------+
     |  Code  |                 Customer class                   |  class     |
     +--------+--------------------------------------------------+------------+
@@ -2055,7 +2027,6 @@
     |   13   | Ventas a ICE Distribución y CNFL                 |  None      |
     |   14   | Ventas al Servicio de Distribución               |  None      |
     +--------+--------------------------------------------------+------------+
->>>>>>> 0f621a7a
 
     """
 
@@ -2443,10 +2414,7 @@
         for attr in attrs:
             row += f"{attr}&"
         pvID.append(row.strip("&"))
-<<<<<<< HEAD
-=======
-
->>>>>>> 0f621a7a
+
     return pvID
 
 
@@ -2708,12 +2676,7 @@
     UG_MVline_gdf = df2shp(UG_MVlines_df, "underG_MVlines")
     service_LVlines_gdf = df2shp(
         service_LVlines_df,
-<<<<<<< HEAD
-        "underG_MVlines"
-    )
-=======
         "service_LVlines")
->>>>>>> 0f621a7a
 
     # ------------------------------
     # Transformer layers *.shp files
